{
  "genesis_time": "2020-05-08T16:00:00Z",
  "chain_id": "centauri",
  "consensus_params": {
    "block": {
      "max_bytes": "22020096",
      "max_gas": "-1",
      "time_iota_ms": "1000"
    },
    "evidence": {
      "max_age_num_blocks": "100000",
      "max_age_duration": "172800000000000"
    },
    "validator": {
      "pub_key_types": [
        "ed25519"
      ]
    }
  },
  "app_hash": "",
  "app_state": {
<<<<<<< HEAD
    "slashing": {
      "params": {
        "signed_blocks_window": "100",
        "min_signed_per_window": "0.500000000000000000",
        "downtime_jail_duration": "600000000000",
        "slash_fraction_double_sign": "0.050000000000000000",
        "slash_fraction_downtime": "0.010000000000000000"
      },
      "signing_infos": {},
      "missed_blocks": {}
=======
    "gov": {
      "starting_proposal_id": "1",
      "deposits": null,
      "votes": null,
      "proposals": null,
      "deposit_params": {
        "min_deposit": [
          {
            "denom": "uakt",
            "amount": "10000000"
          }
        ],
        "max_deposit_period": "172800000000000"
      },
      "voting_params": {
        "voting_period": "172800000000000"
      },
      "tally_params": {
        "quorum": "0.334000000000000000",
        "threshold": "0.500000000000000000",
        "veto": "0.334000000000000000"
      }
    },
    "upgrade": {},
    "params": null,
    "distribution": {
      "params": {
        "community_tax": "0.020000000000000000",
        "base_proposer_reward": "0.010000000000000000",
        "bonus_proposer_reward": "0.040000000000000000",
        "withdraw_addr_enabled": true
      },
      "fee_pool": {
        "community_pool": []
      },
      "delegator_withdraw_infos": [],
      "previous_proposer": "",
      "outstanding_rewards": [],
      "validator_accumulated_commissions": [],
      "validator_historical_rewards": [],
      "validator_current_rewards": [],
      "delegator_starting_infos": [],
      "validator_slash_events": []
>>>>>>> cbdaf6f7
    },
    "crisis": {
      "constant_fee": {
        "denom": "uakt",
        "amount": "1000"
      }
    },
<<<<<<< HEAD
    "mint": {
      "minter": {
        "inflation": "0.130000000000000000",
        "annual_provisions": "0.000000000000000000"
      },
      "params": {
        "mint_denom": "uakt",
        "inflation_rate_change": "0.130000000000000000",
        "inflation_max": "0.200000000000000000",
        "inflation_min": "0.070000000000000000",
        "goal_bonded": "0.670000000000000000",
        "blocks_per_year": "6311520"
      }
    },
    "staking": {
      "params": {
        "unbonding_time": "1814400000000000",
        "max_validators": 100,
        "max_entries": 7,
        "historical_entries": 0,
        "bond_denom": "uakt"
      },
      "last_total_power": "0",
      "last_validator_powers": null,
      "validators": null,
      "delegations": null,
      "unbonding_delegations": null,
      "redelegations": null,
      "exported": false
=======
    "supply": {
      "supply": []
>>>>>>> cbdaf6f7
    },
    "auth": {
      "params": {
        "max_memo_characters": "256",
        "tx_sig_limit": "7",
        "tx_size_cost_per_byte": "10",
        "sig_verify_cost_ed25519": "590",
        "sig_verify_cost_secp256k1": "1000"
      },
      "accounts": [
        {
          "type": "cosmos-sdk/Account",
          "value": {
            "address": "akash1lwk3e88n6psqqfw68pamkv5m9xveutkv58d5af",
            "coins": [
              {
                "denom": "uakt",
                "amount": "10000000"
              }
            ],
            "public_key": "",
            "account_number": 0,
            "sequence": 0
          }
        },
        {
          "type": "cosmos-sdk/Account",
          "value": {
            "address": "akash1753ew9z7cfhu6awyp6ff7qtm9ex30kg3fuvtwc",
            "coins": [
              {
                "denom": "uakt",
                "amount": "10000000"
              }
            ],
            "public_key": "",
            "account_number": 0,
            "sequence": 0
          }
        },
        {
          "type": "cosmos-sdk/Account",
          "value": {
            "address": "akash1ctkmdgv2dznc8090jjwfqkm3qaxuugnlly49a5",
            "coins": [
              {
                "denom": "uakt",
                "amount": "10000000"
              }
            ],
            "public_key": "",
            "account_number": 0,
            "sequence": 0
          }
        },
        {
          "type": "cosmos-sdk/Account",
          "value": {
            "address": "akash12fe7xt8m9g8knsyd3ewrujgw7pulzd7ddwqk4v",
            "coins": [
              {
                "denom": "uakt",
                "amount": "10000000"
              }
            ],
            "public_key": "",
            "account_number": 0,
            "sequence": 0
          }
        },
        {
          "type": "cosmos-sdk/Account",
          "value": {
            "address": "akash1htn7qxhassswa4lu4d0r4vwszgt53djme0jg4h",
            "coins": [
              {
                "denom": "uakt",
                "amount": "10000000"
              }
            ],
            "public_key": "",
            "account_number": 0,
            "sequence": 0
          }
        },
        {
          "type": "cosmos-sdk/Account",
          "value": {
            "address": "akash1f2d64pnm4k7z7k0xlh7d8r8pq7a7ypmmllha8v",
            "coins": [
              {
                "denom": "uakt",
                "amount": "10000000"
              }
            ],
            "public_key": "",
            "account_number": 0,
            "sequence": 0
          }
        },
        {
          "type": "cosmos-sdk/Account",
          "value": {
            "address": "akash1a5m0cpa9fruzdfjlgth665z55d34gylgf60nrd",
            "coins": [
              {
                "denom": "uakt",
                "amount": "10000000"
              }
            ],
            "public_key": "",
            "account_number": 0,
            "sequence": 0
          }
        },
        {
          "type": "cosmos-sdk/Account",
          "value": {
            "address": "akash1zrt6s4f20a75skwg3qwcsy60nkrvt60aat24q7",
            "coins": [
              {
                "denom": "uakt",
                "amount": "10000000"
              }
            ],
            "public_key": "",
            "account_number": 0,
            "sequence": 0
          }
        },
        {
          "type": "cosmos-sdk/Account",
          "value": {
            "address": "akash12dx7h6u93y4wtvsr5rejvypr9tmkgxml9nqjxr",
            "coins": [
              {
                "denom": "uakt",
                "amount": "10000000"
              }
            ],
            "public_key": "",
            "account_number": 0,
            "sequence": 0
          }
        },
        {
          "type": "cosmos-sdk/Account",
          "value": {
            "address": "akash1q73dt6668xatn7yyyus9mdrg2mp76dawgwmd2v",
            "coins": [
              {
                "denom": "uakt",
                "amount": "10000000"
              }
            ],
            "public_key": "",
            "account_number": 0,
            "sequence": 0
          }
        },
        {
          "type": "cosmos-sdk/Account",
          "value": {
            "address": "akash18dc7en6pdnyca3jf8ljp2ljn9lakcmpk2yrd45",
            "coins": [
              {
                "denom": "uakt",
                "amount": "10000000"
              }
            ],
            "public_key": "",
            "account_number": 0,
            "sequence": 0
          }
        },
        {
          "type": "cosmos-sdk/Account",
          "value": {
            "address": "akash1h26lru7je2njcs4uulpj5jg0ffqcnpfewlpkx2",
            "coins": [
              {
                "denom": "uakt",
                "amount": "10000000"
              }
            ],
            "public_key": "",
            "account_number": 0,
            "sequence": 0
          }
        },
        {
          "type": "cosmos-sdk/Account",
          "value": {
            "address": "akash1gcza0qc3jdpaaurz6u8y50m4f379uwl7yzk7ru",
            "coins": [
              {
                "denom": "uakt",
                "amount": "10000000"
              }
            ],
            "public_key": "",
            "account_number": 0,
            "sequence": 0
          }
        },
        {
          "type": "cosmos-sdk/Account",
          "value": {
            "address": "akash18qn6eh33x4w9nm2nh3qjsx0t28evjd8eflx5um",
            "coins": [
              {
                "denom": "uakt",
                "amount": "10000000"
              }
            ],
            "public_key": "",
            "account_number": 0,
            "sequence": 0
          }
        },
        {
          "type": "cosmos-sdk/Account",
          "value": {
            "address": "akash14h06rax8ptd6wfc9z5vjzr7390svmx4p2r2z83",
            "coins": [
              {
                "denom": "uakt",
                "amount": "10000000"
              }
            ],
            "public_key": "",
            "account_number": 0,
            "sequence": 0
          }
        },
        {
          "type": "cosmos-sdk/Account",
          "value": {
            "address": "akash1xm6ru486uvs07n3d3fnjsxwcj6ju9ktp4hssmm",
            "coins": [
              {
                "denom": "uakt",
                "amount": "10000000"
              }
            ],
            "public_key": "",
            "account_number": 0,
            "sequence": 0
          }
        },
        {
          "type": "cosmos-sdk/Account",
          "value": {
            "address": "akash1ecjr8e7ammcmwfes4t33ceza8mt3yvv3ahpj7u",
            "coins": [
              {
                "denom": "uakt",
                "amount": "10000000"
              }
            ],
            "public_key": "",
            "account_number": 0,
            "sequence": 0
          }
        },
        {
          "type": "cosmos-sdk/Account",
          "value": {
            "address": "akash1uzqjfmlcajwj44ars9gc4m4un7chkc32wdalxe",
            "coins": [
              {
                "denom": "uakt",
                "amount": "10000000"
              }
            ],
            "public_key": "",
            "account_number": 0,
            "sequence": 0
          }
        },
        {
          "type": "cosmos-sdk/Account",
          "value": {
            "address": "akash1nmjnkpnnzs792lgfa0h2uyeu8cqh4q4zuz0slk",
            "coins": [
              {
                "denom": "uakt",
                "amount": "10000000"
              }
            ],
            "public_key": "",
            "account_number": 0,
            "sequence": 0
          }
        },
        {
          "type": "cosmos-sdk/Account",
          "value": {
            "address": "akash1d6asf5ttzy8l6jrvxc9up4u4tvvhgn7nz3zk9a",
            "coins": [
              {
                "denom": "uakt",
                "amount": "10000000"
              }
            ],
            "public_key": "",
            "account_number": 0,
            "sequence": 0
          }
        },
        {
          "type": "cosmos-sdk/Account",
          "value": {
            "address": "akash165de5q0n5fwwzuz8n7m9fnz8jg7hefce5r37mc",
            "coins": [
              {
                "denom": "uakt",
                "amount": "10000000"
              }
            ],
            "public_key": "",
            "account_number": 0,
            "sequence": 0
          }
        },
        {
          "type": "cosmos-sdk/Account",
          "value": {
            "address": "akash18er7ddkyz8nv8vjq6a0sg2k37yvd8ttunnvekh",
            "coins": [
              {
                "denom": "uakt",
                "amount": "10000000"
              }
            ],
            "public_key": "",
            "account_number": 0,
            "sequence": 0
          }
        },
        {
          "type": "cosmos-sdk/Account",
          "value": {
            "address": "akash1h58c2gtg5qhd0len4mjymlgnurw6z9xwylg788",
            "coins": [
              {
                "denom": "uakt",
                "amount": "10000000"
              }
            ],
            "public_key": "",
            "account_number": 0,
            "sequence": 0
          }
        },
        {
          "type": "cosmos-sdk/Account",
          "value": {
            "address": "akash1zt5xm9vl9myutyl9nxt4fwp0h6v4kxrqnt25g4",
            "coins": [
              {
                "denom": "uakt",
                "amount": "10000000"
              }
            ],
            "public_key": "",
            "account_number": 0,
            "sequence": 0
          }
        },
        {
          "type": "cosmos-sdk/Account",
          "value": {
            "address": "akash1easdmf70lnrxr0vk4g7grq98rxn7sfne0p9ck3",
            "coins": [
              {
                "denom": "uakt",
                "amount": "10000000"
              }
            ],
            "public_key": "",
            "account_number": 0,
            "sequence": 0
          }
        },
        {
          "type": "cosmos-sdk/Account",
          "value": {
            "address": "akash1uvwh7hrh8w8xdjll20a0at8qlqnh3nx6nu2c6n",
            "coins": [
              {
                "denom": "uakt",
                "amount": "10000000"
              }
            ],
            "public_key": "",
            "account_number": 0,
            "sequence": 0
          }
        },
        {
          "type": "cosmos-sdk/Account",
          "value": {
            "address": "akash103fx7gwqeg26fghmexca2cldrl9j2g8w8j90vc",
            "coins": [
              {
                "denom": "uakt",
                "amount": "10000000"
              }
            ],
            "public_key": "",
            "account_number": 0,
            "sequence": 0
          }
        },
        {
          "type": "cosmos-sdk/Account",
          "value": {
            "address": "akash1pdhzvl6gly6fhd9srtfhshruvsy9qmes9ks88m",
            "coins": [
              {
                "denom": "uakt",
                "amount": "10000000"
              }
            ],
            "public_key": "",
            "account_number": 0,
            "sequence": 0
          }
        },
        {
          "type": "cosmos-sdk/Account",
          "value": {
            "address": "akash13ecz2gwv37k5elcmgvjvtckz0hc3qeshcxsz5v",
            "coins": [
              {
                "denom": "uakt",
                "amount": "10000000"
              }
            ],
            "public_key": "",
            "account_number": 0,
            "sequence": 0
          }
        },
        {
          "type": "cosmos-sdk/Account",
          "value": {
            "address": "akash1dc0rqqhw6ppnyqrh9wdrd2va5fmuwjcnxxs097",
            "coins": [
              {
                "denom": "uakt",
                "amount": "10000000"
              }
            ],
            "public_key": "",
            "account_number": 0,
            "sequence": 0
          }
        },
        {
          "type": "cosmos-sdk/Account",
          "value": {
            "address": "akash1eygmu3egm9k5ae6vcfnfg92s5dgf779et9xcyw",
            "coins": [
              {
                "denom": "uakt",
                "amount": "10000000"
              }
            ],
            "public_key": "",
            "account_number": 0,
            "sequence": 0
          }
        },
        {
          "type": "cosmos-sdk/Account",
          "value": {
            "address": "akash19jv823cgjd2f7rdush2mvprs6y7fv3f5rk6rs7",
            "coins": [
              {
                "denom": "uakt",
                "amount": "10000000"
              }
            ],
            "public_key": "",
            "account_number": 0,
            "sequence": 0
          }
        },
        {
          "type": "cosmos-sdk/Account",
          "value": {
            "address": "akash1aq6qf276ery0c2djmpseuqapqhjeue4p368s6j",
            "coins": [
              {
                "denom": "uakt",
                "amount": "10000000"
              }
            ],
            "public_key": "",
            "account_number": 0,
            "sequence": 0
          }
        },
        {
          "type": "cosmos-sdk/Account",
          "value": {
            "address": "akash1ggrxpqeaxkjntv8qg499eq62jvzpsarj7x92dv",
            "coins": [
              {
                "denom": "uakt",
                "amount": "10000000"
              }
            ],
            "public_key": "",
            "account_number": 0,
            "sequence": 0
          }
        },
        {
          "type": "cosmos-sdk/Account",
          "value": {
            "address": "akash1e7aq2j8sk4hs8k92kvnfwud0ap4vfry5jt4wae",
            "coins": [
              {
                "denom": "uakt",
                "amount": "10000000"
              }
            ],
            "public_key": "",
            "account_number": 0,
            "sequence": 0
          }
        },
        {
          "type": "cosmos-sdk/Account",
          "value": {
            "address": "akash1pjf4kxeeq2vc8vtg9zmm7e6haac8at70f7630g",
            "coins": [
              {
                "denom": "uakt",
                "amount": "10000000"
              }
            ],
            "public_key": "",
            "account_number": 0,
            "sequence": 0
          }
        },
        {
          "type": "cosmos-sdk/Account",
          "value": {
            "address": "akash1gx3azs4fhtmztthmjrsghz20jdyj4ttg6kca49",
            "coins": [
              {
                "denom": "uakt",
                "amount": "10000000"
              }
            ],
            "public_key": "",
            "account_number": 0,
            "sequence": 0
          }
        },
        {
          "type": "cosmos-sdk/Account",
          "value": {
            "address": "akash1jmapgxqkcq6z704k4sasmnjzyqk4yu0hcevxyz",
            "coins": [
              {
                "denom": "uakt",
                "amount": "10000000"
              }
            ],
            "public_key": "",
            "account_number": 0,
            "sequence": 0
          }
        },
        {
          "type": "cosmos-sdk/Account",
          "value": {
            "address": "akash1qh9hdrl6gwxmuw8c76zryn39ww2ta7xvua3m5k",
            "coins": [
              {
                "denom": "uakt",
                "amount": "10000000"
              }
            ],
            "public_key": "",
            "account_number": 0,
            "sequence": 0
          }
        },
        {
          "type": "cosmos-sdk/Account",
          "value": {
            "address": "akash13znql3asl8aeexhfxyqq4vjtt8r4lq99uqxlg8",
            "coins": [
              {
                "denom": "uakt",
                "amount": "10000000"
              }
            ],
            "public_key": "",
            "account_number": 0,
            "sequence": 0
          }
        },
        {
          "type": "cosmos-sdk/Account",
          "value": {
            "address": "akash1sc503vphx2v33mmq4ce6auh4redqs6qfzn2he5",
            "coins": [
              {
                "denom": "uakt",
                "amount": "10000000"
              }
            ],
            "public_key": "",
            "account_number": 0,
            "sequence": 0
          }
        },
        {
          "type": "cosmos-sdk/Account",
          "value": {
            "address": "akash1jup44d9sc2vdxnpv5l8f5lvxmx6wuwacvj3m6a",
            "coins": [
              {
                "denom": "uakt",
                "amount": "10000000"
              }
            ],
            "public_key": "",
            "account_number": 0,
            "sequence": 0
          }
        },
        {
          "type": "cosmos-sdk/Account",
          "value": {
            "address": "akash1ellddzavln2sefg4jjrk9vp49hjvmhwt9ntpg0",
            "coins": [
              {
                "denom": "uakt",
                "amount": "10000000"
              }
            ],
            "public_key": "",
            "account_number": 0,
            "sequence": 0
          }
        },
        {
          "type": "cosmos-sdk/Account",
          "value": {
            "address": "akash1qvjsgpx9pwre8xq3wza4cg25t7ufv77xl6pkx2",
            "coins": [
              {
                "denom": "uakt",
                "amount": "10000000"
              }
            ],
            "public_key": "",
            "account_number": 0,
            "sequence": 0
          }
        },
        {
          "type": "cosmos-sdk/Account",
          "value": {
            "address": "akash1whxqrpfaup97nw0mfecxe4rm4nwy3h3lsqpcy7",
            "coins": [
              {
                "denom": "uakt",
                "amount": "10000000"
              }
            ],
            "public_key": "",
            "account_number": 0,
            "sequence": 0
          }
        },
        {
          "type": "cosmos-sdk/Account",
          "value": {
            "address": "akash1mfudweujyw5jq20rh0p7xw6vaf0yazrlph0fkh",
            "coins": [
              {
                "denom": "uakt",
                "amount": "10000000"
              }
            ],
            "public_key": "",
            "account_number": 0,
            "sequence": 0
          }
        },
        {
          "type": "cosmos-sdk/Account",
          "value": {
            "address": "akash17jsn7wld5pwcfmmxzkzv652xa4zfh94nawc82k",
            "coins": [
              {
                "denom": "uakt",
                "amount": "10000000"
              }
            ],
            "public_key": "",
            "account_number": 0,
            "sequence": 0
          }
        },
        {
          "type": "cosmos-sdk/Account",
          "value": {
            "address": "akash1t998zlstmz5ee7rqvc37y5ukgfye0h0yywlqua",
            "coins": [
              {
                "denom": "uakt",
                "amount": "10000000"
              }
            ],
            "public_key": "",
            "account_number": 0,
            "sequence": 0
          }
        },
        {
          "type": "cosmos-sdk/Account",
          "value": {
            "address": "akash1j5ht0srh0fe59jylzag2xga5y3lmnspyg7zw4c",
            "coins": [
              {
                "denom": "uakt",
                "amount": "10000000"
              }
            ],
            "public_key": "",
            "account_number": 0,
            "sequence": 0
          }
        },
        {
          "type": "cosmos-sdk/Account",
          "value": {
            "address": "akash1466en7px95fraq5dh92924h85vjyllkym3uwcc",
            "coins": [
              {
                "denom": "uakt",
                "amount": "10000000"
              }
            ],
            "public_key": "",
            "account_number": 0,
            "sequence": 0
          }
        },
        {
          "type": "cosmos-sdk/Account",
          "value": {
            "address": "akash182uccu3n0g0p4td706m2g9cwcp2uhagegns3r4",
            "coins": [
              {
                "denom": "uakt",
                "amount": "10000000"
              }
            ],
            "public_key": "",
            "account_number": 0,
            "sequence": 0
          }
        },
        {
          "type": "cosmos-sdk/Account",
          "value": {
            "address": "akash1q59qx3aqeqqx60ftzkhc9gv2dq96nr60kxek0q",
            "coins": [
              {
                "denom": "uakt",
                "amount": "10000000"
              }
            ],
            "public_key": "",
            "account_number": 0,
            "sequence": 0
          }
        },
        {
          "type": "cosmos-sdk/Account",
          "value": {
            "address": "akash1pc0xst3r5tuh6lkcsy3rtawk7wnqa8k8msdxet",
            "coins": [
              {
                "denom": "uakt",
                "amount": "10000000"
              }
            ],
            "public_key": "",
            "account_number": 0,
            "sequence": 0
          }
        },
        {
          "type": "cosmos-sdk/Account",
          "value": {
            "address": "akash10wqf989andw3l2p5ew46zdqc9vpguaxt9t7dw9",
            "coins": [
              {
                "denom": "uakt",
                "amount": "10000000"
              }
            ],
            "public_key": "",
            "account_number": 0,
            "sequence": 0
          }
        },
        {
          "type": "cosmos-sdk/Account",
          "value": {
            "address": "akash1lamvg7vsdm50hm82u6ycpnpxzaklf57cn34hct",
            "coins": [
              {
                "denom": "uakt",
                "amount": "10000000"
              }
            ],
            "public_key": "",
            "account_number": 0,
            "sequence": 0
          }
        },
        {
          "type": "cosmos-sdk/Account",
          "value": {
            "address": "akash1hmkrmf9qcknny9ctd392h0zy8r44vvwddye75l",
            "coins": [
              {
                "denom": "uakt",
                "amount": "10000000"
              }
            ],
            "public_key": "",
            "account_number": 0,
            "sequence": 0
          }
        },
        {
          "type": "cosmos-sdk/Account",
          "value": {
            "address": "akash1a3zcxfv2ee7azyh5ksnx3mrzs5wdqshcqgsh30",
            "coins": [
              {
                "denom": "uakt",
                "amount": "10000000"
              }
            ],
            "public_key": "",
            "account_number": 0,
            "sequence": 0
          }
        },
        {
          "type": "cosmos-sdk/Account",
          "value": {
            "address": "akash1ajqsyvdzl06p8nsn47fk9t906dhxg3jsup2hhu",
            "coins": [
              {
                "denom": "uakt",
                "amount": "10000000"
              }
            ],
            "public_key": "",
            "account_number": 0,
            "sequence": 0
          }
        },
        {
          "type": "cosmos-sdk/Account",
          "value": {
            "address": "akash1lklata9zlvw9nw0dn4awf23qdcz5f7nysr3smu",
            "coins": [
              {
                "denom": "uakt",
                "amount": "10000000"
              }
            ],
            "public_key": "",
            "account_number": 0,
            "sequence": 0
          }
        },
        {
          "type": "cosmos-sdk/Account",
          "value": {
            "address": "akash1tpy6vpckh9ee0456h6qxjcatll45f7s7qyf78d",
            "coins": [
              {
                "denom": "uakt",
                "amount": "10000000"
              }
            ],
            "public_key": "",
            "account_number": 0,
            "sequence": 0
          }
        },
        {
          "type": "cosmos-sdk/Account",
          "value": {
            "address": "akash1fq58acf5qk3v6p0s6cv6pyyx7xyr6p0tyuqn5k",
            "coins": [
              {
                "denom": "uakt",
                "amount": "10000000"
              }
            ],
            "public_key": "",
            "account_number": 0,
            "sequence": 0
          }
        },
        {
          "type": "cosmos-sdk/Account",
          "value": {
            "address": "akash1t8hmyjr0rf99pfs8wgsda9cr74m7pklrnrn026",
            "coins": [
              {
                "denom": "uakt",
                "amount": "10000000"
              }
            ],
            "public_key": "",
            "account_number": 0,
            "sequence": 0
          }
        },
        {
          "type": "cosmos-sdk/Account",
          "value": {
            "address": "akash1qng4jhdjc97c9nw62qzt9qn9ntvd44lmm23jee",
            "coins": [
              {
                "denom": "uakt",
                "amount": "10000000"
              }
            ],
            "public_key": "",
            "account_number": 0,
            "sequence": 0
          }
        },
        {
          "type": "cosmos-sdk/Account",
          "value": {
            "address": "akash1fuw60j0pa56y65qfv2usymm2a0n2ncc2egz45r",
            "coins": [
              {
                "denom": "uakt",
                "amount": "10000000"
              }
            ],
            "public_key": "",
            "account_number": 0,
            "sequence": 0
          }
        },
        {
          "type": "cosmos-sdk/Account",
          "value": {
            "address": "akash179y22jxz72ltul387h5xfnlvtmwxpn5w9hyqn4",
            "coins": [
              {
                "denom": "uakt",
                "amount": "10000000"
              }
            ],
            "public_key": "",
            "account_number": 0,
            "sequence": 0
          }
        },
        {
          "type": "cosmos-sdk/Account",
          "value": {
            "address": "akash1lgs9y7unv58quetm849g3fmvtrgtqlw48rzadt",
            "coins": [
              {
                "denom": "uakt",
                "amount": "10000000"
              }
            ],
            "public_key": "",
            "account_number": 0,
            "sequence": 0
          }
        },
        {
          "type": "cosmos-sdk/Account",
          "value": {
            "address": "akash1zafuwpreasxnyanw9au7d8tlrs8rfj6zyqv7um",
            "coins": [
              {
                "denom": "uakt",
                "amount": "10000000"
              }
            ],
            "public_key": "",
            "account_number": 0,
            "sequence": 0
          }
        },
        {
          "type": "cosmos-sdk/Account",
          "value": {
            "address": "akash16wy6yxemznjln5a36qpu2zff4mkt8m9zl0azva",
            "coins": [
              {
                "denom": "uakt",
                "amount": "10000000"
              }
            ],
            "public_key": "",
            "account_number": 0,
            "sequence": 0
          }
        },
        {
          "type": "cosmos-sdk/Account",
          "value": {
            "address": "akash1gzlw8tuztutvjmja6cel4dewx3xpss7wj0tg9r",
            "coins": [
              {
                "denom": "uakt",
                "amount": "10000000"
              }
            ],
            "public_key": "",
            "account_number": 0,
            "sequence": 0
          }
        },
        {
          "type": "cosmos-sdk/Account",
          "value": {
            "address": "akash13nhlv0q6p70ez3ye0gfn6cmu008yeq3wh65q8w",
            "coins": [
              {
                "denom": "uakt",
                "amount": "10000000"
              }
            ],
            "public_key": "",
            "account_number": 0,
            "sequence": 0
          }
        },
        {
          "type": "cosmos-sdk/Account",
          "value": {
            "address": "akash1nxsdzy2hppw6slpxg0yz2mvrtas0sdhsfwgevx",
            "coins": [
              {
                "denom": "uakt",
                "amount": "10000000"
              }
            ],
            "public_key": "",
            "account_number": 0,
            "sequence": 0
          }
        },
        {
          "type": "cosmos-sdk/Account",
          "value": {
            "address": "akash1ajwgzhgk7wawtgevtxk207ye65j3km8lvdcf5p",
            "coins": [
              {
                "denom": "uakt",
                "amount": "10000000"
              }
            ],
            "public_key": "",
            "account_number": 0,
            "sequence": 0
          }
        },
        {
          "type": "cosmos-sdk/Account",
          "value": {
            "address": "akash190v7vmnh8cqm4cl09jf0j248z468w7825c6qkn",
            "coins": [
              {
                "denom": "uakt",
                "amount": "10000000"
              }
            ],
            "public_key": "",
            "account_number": 0,
            "sequence": 0
          }
        },
        {
          "type": "cosmos-sdk/Account",
          "value": {
            "address": "akash1rq7x7xxjn2g882cgcvnrlsxngr66rw05r9yymp",
            "coins": [
              {
                "denom": "uakt",
                "amount": "10000000"
              }
            ],
            "public_key": "",
            "account_number": 0,
            "sequence": 0
          }
        },
        {
          "type": "cosmos-sdk/Account",
          "value": {
            "address": "akash1ch465l60ysfsrw70yuf5xs0ng5jt3gdqw7zvpa",
            "coins": [
              {
                "denom": "uakt",
                "amount": "10000000"
              }
            ],
            "public_key": "",
            "account_number": 0,
            "sequence": 0
          }
        },
        {
          "type": "cosmos-sdk/Account",
          "value": {
            "address": "akash1hme3yu8c93jnhv74mcht7agwe5thp8qpzlw0ec",
            "coins": [
              {
                "denom": "uakt",
                "amount": "10000000"
              }
            ],
            "public_key": "",
            "account_number": 0,
            "sequence": 0
          }
        },
        {
          "type": "cosmos-sdk/Account",
          "value": {
            "address": "akash16zdjkcqs77f4kq9e4fhdwkl5cjlu768nx62wc9",
            "coins": [
              {
                "denom": "uakt",
                "amount": "10000000"
              }
            ],
            "public_key": "",
            "account_number": 0,
            "sequence": 0
          }
        },
        {
          "type": "cosmos-sdk/Account",
          "value": {
            "address": "akash1xzxf5tsdmgq2le77jhyc2yl0gfhy36jp393nca",
            "coins": [
              {
                "denom": "uakt",
                "amount": "10000000"
              }
            ],
            "public_key": "",
            "account_number": 0,
            "sequence": 0
          }
        },
        {
          "type": "cosmos-sdk/Account",
          "value": {
            "address": "akash1gtst6nlalc6ufre69uymfv5twf2x2ej56m39hf",
            "coins": [
              {
                "denom": "uakt",
                "amount": "10000000"
              }
            ],
            "public_key": "",
            "account_number": 0,
            "sequence": 0
          }
        },
        {
          "type": "cosmos-sdk/Account",
          "value": {
            "address": "akash1luknjf4vn9kvnhjmc7j74ky9whv6fgpssasw0w",
            "coins": [
              {
                "denom": "uakt",
                "amount": "10000000"
              }
            ],
            "public_key": "",
            "account_number": 0,
            "sequence": 0
          }
        },
        {
          "type": "cosmos-sdk/Account",
          "value": {
            "address": "akash17n7u6hfpwtmj7l2nylgzaax47ehreztg2003a7",
            "coins": [
              {
                "denom": "uakt",
                "amount": "10000000"
              }
            ],
            "public_key": "",
            "account_number": 0,
            "sequence": 0
          }
        },
        {
          "type": "cosmos-sdk/Account",
          "value": {
            "address": "akash18hgrtvt5uckl4pm88d6vavygavw67n2t74g45t",
            "coins": [
              {
                "denom": "uakt",
                "amount": "10000000"
              }
            ],
            "public_key": "",
            "account_number": 0,
            "sequence": 0
          }
        },
        {
          "type": "cosmos-sdk/Account",
          "value": {
            "address": "akash1xt4wlqaayla7w4dt07y3346chgsgd28meyd0tp",
            "coins": [
              {
                "denom": "uakt",
                "amount": "10000000"
              }
            ],
            "public_key": "",
            "account_number": 0,
            "sequence": 0
          }
        },
        {
          "type": "cosmos-sdk/Account",
          "value": {
            "address": "akash1uefyvs83f98ekhrdkg57m8vulapfgpqh0ufvm3",
            "coins": [
              {
                "denom": "uakt",
                "amount": "10000000"
              }
            ],
            "public_key": "",
            "account_number": 0,
            "sequence": 0
          }
        },
        {
          "type": "cosmos-sdk/Account",
          "value": {
            "address": "akash1n3m2899t9d7x6gn238hw9sv46qlxp9kmgtn0yv",
            "coins": [
              {
                "denom": "uakt",
                "amount": "10000000"
              }
            ],
            "public_key": "",
            "account_number": 0,
            "sequence": 0
          }
        },
        {
          "type": "cosmos-sdk/Account",
          "value": {
            "address": "akash15nfzgcs8upfz0586prlt67m9xfe0gkz8mj5tww",
            "coins": [
              {
                "denom": "uakt",
                "amount": "10000000"
              }
            ],
            "public_key": "",
            "account_number": 0,
            "sequence": 0
          }
        },
        {
          "type": "cosmos-sdk/Account",
          "value": {
            "address": "akash1nljck30x4jzv5py58szlmfs0v7x4tz6gfnxtpw",
            "coins": [
              {
                "denom": "uakt",
                "amount": "10000000"
              }
            ],
            "public_key": "",
            "account_number": 0,
            "sequence": 0
          }
        },
        {
          "type": "cosmos-sdk/Account",
          "value": {
            "address": "akash18meznk9a55kan3kd5y30c7t86enj70lzxyul8n",
            "coins": [
              {
                "denom": "uakt",
                "amount": "10000000"
              }
            ],
            "public_key": "",
            "account_number": 0,
            "sequence": 0
          }
        },
        {
          "type": "cosmos-sdk/Account",
          "value": {
            "address": "akash1qu9rp7rxm8l5trjqlagch92ymlx5r9hfwauxt6",
            "coins": [
              {
                "denom": "uakt",
                "amount": "10000000"
              }
            ],
            "public_key": "",
            "account_number": 0,
            "sequence": 0
          }
        },
        {
          "type": "cosmos-sdk/Account",
          "value": {
            "address": "akash1cu02q9d99knztjphf5kg44t94ayev6pghvph0t",
            "coins": [
              {
                "denom": "uakt",
                "amount": "10000000"
              }
            ],
            "public_key": "",
            "account_number": 0,
            "sequence": 0
          }
        },
        {
          "type": "cosmos-sdk/Account",
          "value": {
            "address": "akash1zq96fn7etffj3aw7pfcxnuv6qm0uepqewwkmc7",
            "coins": [
              {
                "denom": "uakt",
                "amount": "10000000"
              }
            ],
            "public_key": "",
            "account_number": 0,
            "sequence": 0
          }
        },
        {
          "type": "cosmos-sdk/Account",
          "value": {
            "address": "akash1ex9lp0dtjaf250yhuhythxc03eap03p4lf3grx",
            "coins": [
              {
                "denom": "uakt",
                "amount": "10000000"
              }
            ],
            "public_key": "",
            "account_number": 0,
            "sequence": 0
          }
        },
        {
          "type": "cosmos-sdk/Account",
          "value": {
            "address": "akash13hvvnwwlfxluaseghud7g26auv5gahl6jtqp40",
            "coins": [
              {
                "denom": "uakt",
                "amount": "10000000"
              }
            ],
            "public_key": "",
            "account_number": 0,
            "sequence": 0
          }
        },
        {
          "type": "cosmos-sdk/Account",
          "value": {
            "address": "akash1t4tpcykydp76p3w664zudekhgl936rjmqtaghg",
            "coins": [
              {
                "denom": "uakt",
                "amount": "10000000"
              }
            ],
            "public_key": "",
            "account_number": 0,
            "sequence": 0
          }
        },
        {
          "type": "cosmos-sdk/Account",
          "value": {
            "address": "akash1vpgevmr5cnp2av7tv0mckl88ufkz46eqq8gx3a",
            "coins": [
              {
                "denom": "uakt",
                "amount": "10000000"
              }
            ],
            "public_key": "",
            "account_number": 0,
            "sequence": 0
          }
        },
        {
          "type": "cosmos-sdk/Account",
          "value": {
            "address": "akash1fn4jzetfdaaesq7cdgejwjgqm3prc5x845ch9s",
            "coins": [
              {
                "denom": "uakt",
                "amount": "10000000"
              }
            ],
            "public_key": "",
            "account_number": 0,
            "sequence": 0
          }
        },
        {
          "type": "cosmos-sdk/Account",
          "value": {
            "address": "akash17s9w0fqcjk28vnd354qu99yfr3lvqtgs0k2ney",
            "coins": [
              {
                "denom": "uakt",
                "amount": "10000000"
              }
            ],
            "public_key": "",
            "account_number": 0,
            "sequence": 0
          }
        },
        {
          "type": "cosmos-sdk/Account",
          "value": {
            "address": "akash1u73246c7ze0wh54z083pfdmpm8dms9ttsnczzs",
            "coins": [
              {
                "denom": "uakt",
                "amount": "10000000"
              }
            ],
            "public_key": "",
            "account_number": 0,
            "sequence": 0
          }
        },
        {
          "type": "cosmos-sdk/Account",
          "value": {
            "address": "akash1xgyppnk57cukzre6emp3gzumqx0x53hh3rllts",
            "coins": [
              {
                "denom": "uakt",
                "amount": "10000000"
              }
            ],
            "public_key": "",
            "account_number": 0,
            "sequence": 0
          }
        },
        {
          "type": "cosmos-sdk/Account",
          "value": {
            "address": "akash1czxh6ewhuy00tsv5zu50gz7lz2cxcpufdrarty",
            "coins": [
              {
                "denom": "uakt",
                "amount": "10000000000000"
              }
            ],
            "public_key": "",
            "account_number": 0,
            "sequence": 0
          }
        },
        {
          "type": "cosmos-sdk/Account",
          "value": {
            "address": "akash1pxc9r4xcynfgkeyp4vk32hghwws82eepfwgaqy",
            "coins": [
              {
                "denom": "uakt",
                "amount": "10000000000000"
              }
            ],
            "public_key": "",
            "account_number": 0,
            "sequence": 0
          }
        },
        {
          "type": "cosmos-sdk/Account",
          "value": {
            "address": "akash1qjcvelu4rud75jztawcls48luxmapcajvfdhuy",
            "coins": [
              {
                "denom": "uakt",
                "amount": "10000000000000"
              }
            ],
            "public_key": "",
            "account_number": 0,
            "sequence": 0
          }
        }
      ]
    },
    "mint": {
      "minter": {
        "inflation": "0.130000000000000000",
        "annual_provisions": "0.000000000000000000"
      },
      "params": {
        "mint_denom": "uakt",
        "inflation_rate_change": "0.130000000000000000",
        "inflation_max": "0.200000000000000000",
        "inflation_min": "0.070000000000000000",
        "goal_bonded": "0.670000000000000000",
        "blocks_per_year": "6311520"
      }
    },
    "bank": {
      "send_enabled": true
    },
    "genutil": {
      "gentxs": [
        {
          "type": "cosmos-sdk/StdTx",
          "value": {
            "msg": [
              {
                "type": "cosmos-sdk/MsgCreateValidator",
                "value": {
                  "description": {
                    "moniker": "Ubuntu-1804-bionic-64-minimal",
                    "identity": "",
                    "website": "",
                    "security_contact": "",
                    "details": ""
                  },
                  "commission": {
                    "rate": "0.100000000000000000",
                    "max_rate": "0.200000000000000000",
                    "max_change_rate": "0.010000000000000000"
                  },
                  "min_self_delegation": "1",
                  "delegator_address": "akash1ctkmdgv2dznc8090jjwfqkm3qaxuugnlly49a5",
                  "validator_address": "akashvaloper1ctkmdgv2dznc8090jjwfqkm3qaxuugnl4xmrd7",
                  "pubkey": "akashvalconspub1zcjduepqfx2gljq495nkkumgknlc8sdg3rcv964gzw5g0qf23nykyua5ryeqdsr4mh",
                  "value": {
                    "denom": "uakt",
                    "amount": "9000000"
                  }
                }
              }
            ],
            "fee": {
              "amount": [],
              "gas": "200000"
            },
            "signatures": [
              {
                "pub_key": {
                  "type": "tendermint/PubKeySecp256k1",
                  "value": "AkCFV1/GqIhXNS+sT+vRMqmkA2uhvSAtwOyQsbiKppjc"
                },
                "signature": "W4VGN0ySO9/mZUbpIdkJvYcYVnPsZRrxgp0s8UC/9yZdqvKmlVnxkMmNQbjbS0/0YwVFUJPcM0mIxpBDE9Ay1A=="
              }
            ],
            "memo": "fedbc46f55b185d390f32a8575ed24547335b0ae@46.4.91.3:26656"
          }
        },
        {
          "type": "cosmos-sdk/StdTx",
          "value": {
            "msg": [
              {
                "type": "cosmos-sdk/MsgCreateValidator",
                "value": {
                  "description": {
                    "moniker": "Anonstake",
                    "identity": "",
                    "website": "",
                    "security_contact": "",
                    "details": ""
                  },
                  "commission": {
                    "rate": "0.100000000000000000",
                    "max_rate": "0.200000000000000000",
                    "max_change_rate": "0.010000000000000000"
                  },
                  "min_self_delegation": "1",
                  "delegator_address": "akash1htn7qxhassswa4lu4d0r4vwszgt53djme0jg4h",
                  "validator_address": "akashvaloper1htn7qxhassswa4lu4d0r4vwszgt53djmnduw9a",
                  "pubkey": "akashvalconspub1zcjduepq0plp6cal7v4a2vl739w7cjc9kprvhxgxdtmwxfckyd4nmcnrdkwqsygpnc",
                  "value": {
                    "denom": "uakt",
                    "amount": "9000000"
                  }
                }
              }
            ],
            "fee": {
              "amount": [],
              "gas": "200000"
            },
            "signatures": [
              {
                "pub_key": {
                  "type": "tendermint/PubKeySecp256k1",
                  "value": "AvlcAX66I77idywtCn3AGt+A2V6KfYW4GdRq524DLD51"
                },
                "signature": "etyzf5KbGBKDkf7O+ALWUJbWKA+6j2xjonVpH98G6fkuS6EzXYM2PqWXIXAlmlpg1Nx6nCjfRGc+GVv7f3jixA=="
              }
            ],
            "memo": "cefbfea7efe893b060f6b755bde13072ba8201e6@78.46.43.210:26656"
          }
        },
        {
          "type": "cosmos-sdk/StdTx",
          "value": {
            "msg": [
              {
                "type": "cosmos-sdk/MsgCreateValidator",
                "value": {
                  "description": {
                    "moniker": "armyids.com",
                    "identity": "",
                    "website": "",
                    "security_contact": "",
                    "details": ""
                  },
                  "commission": {
                    "rate": "0.100000000000000000",
                    "max_rate": "0.200000000000000000",
                    "max_change_rate": "0.010000000000000000"
                  },
                  "min_self_delegation": "1",
                  "delegator_address": "akash1f2d64pnm4k7z7k0xlh7d8r8pq7a7ypmmllha8v",
                  "validator_address": "akashvaloper1f2d64pnm4k7z7k0xlh7d8r8pq7a7ypmm4aemhx",
                  "pubkey": "akashvalconspub1zcjduepq06jv7qz2vwync3ydzpjrvfaruswq7gqcjusmxwhq5h06mec7kjhqjdrmra",
                  "value": {
                    "denom": "uakt",
                    "amount": "9000000"
                  }
                }
              }
            ],
            "fee": {
              "amount": [],
              "gas": "200000"
            },
            "signatures": [
              {
                "pub_key": {
                  "type": "tendermint/PubKeySecp256k1",
                  "value": "AkmHU40/H56tj9Yzm+BKCiaoPW94Q43gVkLarqa1e3/P"
                },
                "signature": "fpJH9+ED6v9WZS7eAV/hrTCB/2X411yTJgHzwU8GaVQoeOjbNpF73g9o58MSc6rEGUNC0sT4QWFw12A8JhkOeg=="
              }
            ],
            "memo": "db0c3b1c92ac640103d6a9e4415de4a25b50e745@144.91.123.104:26656"
          }
        },
        {
          "type": "cosmos-sdk/StdTx",
          "value": {
            "msg": [
              {
                "type": "cosmos-sdk/MsgCreateValidator",
                "value": {
                  "description": {
                    "moniker": "Art555",
                    "identity": "",
                    "website": "",
                    "security_contact": "",
                    "details": ""
                  },
                  "commission": {
                    "rate": "0.100000000000000000",
                    "max_rate": "0.200000000000000000",
                    "max_change_rate": "0.010000000000000000"
                  },
                  "min_self_delegation": "1",
                  "delegator_address": "akash1a5m0cpa9fruzdfjlgth665z55d34gylgf60nrd",
                  "validator_address": "akashvaloper1a5m0cpa9fruzdfjlgth665z55d34gylgrcp4n8",
                  "pubkey": "akashvalconspub1zcjduepqw6eeq8a0xvya5eqk9g7wy29qq4enk899968gknjhyrl5fu8pua3syfktn6",
                  "value": {
                    "denom": "uakt",
                    "amount": "9000000"
                  }
                }
              }
            ],
            "fee": {
              "amount": [],
              "gas": "200000"
            },
            "signatures": [
              {
                "pub_key": {
                  "type": "tendermint/PubKeySecp256k1",
                  "value": "A8X7Dmu+nXPtPG4U6UfhKVJ4l1kQxnOhDOfuozL6yeLo"
                },
                "signature": "x1K4Df8FAzryrmyC73KlApK4JY0DMtVjgdFv8umI589ueht7TmzAQAYjrZoboKaKTymhi8u8YY2EcZnY95jmeA=="
              }
            ],
            "memo": "877193a4141a292189701cccaf80db82c4e4d306@192.168.0.253:26656"
          }
        },
        {
          "type": "cosmos-sdk/StdTx",
          "value": {
            "msg": [
              {
                "type": "cosmos-sdk/MsgCreateValidator",
                "value": {
                  "description": {
                    "moniker": "chainlayer",
                    "identity": "",
                    "website": "",
                    "security_contact": "",
                    "details": ""
                  },
                  "commission": {
                    "rate": "0.100000000000000000",
                    "max_rate": "0.200000000000000000",
                    "max_change_rate": "0.010000000000000000"
                  },
                  "min_self_delegation": "1",
                  "delegator_address": "akash1xm6ru486uvs07n3d3fnjsxwcj6ju9ktp4hssmm",
                  "validator_address": "akashvaloper1xm6ru486uvs07n3d3fnjsxwcj6ju9ktpl47kt3",
                  "pubkey": "akashvalconspub1zcjduepq6rup8nvjld6s3t5hwhadp88kktd8prkkud3h90vgg2ptc6f803qq3522jm",
                  "value": {
                    "denom": "uakt",
                    "amount": "9000000"
                  }
                }
              }
            ],
            "fee": {
              "amount": [],
              "gas": "200000"
            },
            "signatures": [
              {
                "pub_key": {
                  "type": "tendermint/PubKeySecp256k1",
                  "value": "An8lpaxwzsx3JlRq4nVxVa841K6qUyU9ayg+onclt4Nn"
                },
                "signature": "GNKvOC6WmU5hNAb+b4TOtnlMCds/rnRYyaJqz07qEwtG2drvV/Byp9c1VugHuYt4hxMgTLumlc1cwEsqkCu1xA=="
              }
            ],
            "memo": "e6526da18cf65588f8f896fb4d6084a4731260ed@95.216.8.60:26656"
          }
        },
        {
          "type": "cosmos-sdk/StdTx",
          "value": {
            "msg": [
              {
                "type": "cosmos-sdk/MsgCreateValidator",
                "value": {
                  "description": {
                    "moniker": "ChainodeTech",
                    "identity": "",
                    "website": "",
                    "security_contact": "",
                    "details": ""
                  },
                  "commission": {
                    "rate": "0.100000000000000000",
                    "max_rate": "0.200000000000000000",
                    "max_change_rate": "0.010000000000000000"
                  },
                  "min_self_delegation": "1",
                  "delegator_address": "akash1ecjr8e7ammcmwfes4t33ceza8mt3yvv3ahpj7u",
                  "validator_address": "akashvaloper1ecjr8e7ammcmwfes4t33ceza8mt3yvv3h405wk",
                  "pubkey": "akashvalconspub1zcjduepqnmufvhyx0mkv7uxuxc5pvzk3kpjz6nc834jyrgy9syp8yr02mrns87u604",
                  "value": {
                    "denom": "uakt",
                    "amount": "9000000"
                  }
                }
              }
            ],
            "fee": {
              "amount": [],
              "gas": "200000"
            },
            "signatures": [
              {
                "pub_key": {
                  "type": "tendermint/PubKeySecp256k1",
                  "value": "ApFJeg07SB/ojKPwTuD6b6NNURD36ckkllGB446HoFQ1"
                },
                "signature": "aiqDePgmJQS3pTMHcmQkgxAs6v1pi14xyZ23tq2YzxwSxqnmm+l2RhapbVbeKKEaRNGvUiKeI+6hVoE+qwvKhw=="
              }
            ],
            "memo": "31ea4ab9006bcab6e9f99bf43efcad7b716679df@62.171.135.251:26656"
          }
        },
        {
          "type": "cosmos-sdk/StdTx",
          "value": {
            "msg": [
              {
                "type": "cosmos-sdk/MsgCreateValidator",
                "value": {
                  "description": {
                    "moniker": "Cloudpost",
                    "identity": "",
                    "website": "",
                    "security_contact": "",
                    "details": ""
                  },
                  "commission": {
                    "rate": "0.100000000000000000",
                    "max_rate": "0.200000000000000000",
                    "max_change_rate": "0.010000000000000000"
                  },
                  "min_self_delegation": "1",
                  "delegator_address": "akash1nmjnkpnnzs792lgfa0h2uyeu8cqh4q4zuz0slk",
                  "validator_address": "akashvaloper1nmjnkpnnzs792lgfa0h2uyeu8cqh4q4zkqpk0u",
                  "pubkey": "akashvalconspub1zcjduepq7803zwtehw6vpenf0u3pkdjrgvqr2l8hlyvlq68uvkxe3ymxd53sf4x3e3",
                  "value": {
                    "denom": "uakt",
                    "amount": "9000000"
                  }
                }
              }
            ],
            "fee": {
              "amount": [],
              "gas": "200000"
            },
            "signatures": [
              {
                "pub_key": {
                  "type": "tendermint/PubKeySecp256k1",
                  "value": "A0fSargtXzIhJRhsHYaOcNR00T9LstXwyvSLyQwZDyf5"
                },
                "signature": "NDTSe3rIBQriQDi4/8ArKcAXQmvdyWG2lkkVchpL0dN4mb/6/61puEJGaTE8Aa7kkyPgqp+PM5+Z7YJcB9UUMA=="
              }
            ],
            "memo": "e235f09d8af59b5ac1a521076fda5b6cdb4cee82@192.168.121.128:26656"
          }
        },
        {
          "type": "cosmos-sdk/StdTx",
          "value": {
            "msg": [
              {
                "type": "cosmos-sdk/MsgCreateValidator",
                "value": {
                  "description": {
                    "moniker": "Cyberili",
                    "identity": "",
                    "website": "",
                    "security_contact": "",
                    "details": ""
                  },
                  "commission": {
                    "rate": "0.100000000000000000",
                    "max_rate": "0.200000000000000000",
                    "max_change_rate": "0.010000000000000000"
                  },
                  "min_self_delegation": "1",
                  "delegator_address": "akash165de5q0n5fwwzuz8n7m9fnz8jg7hefce5r37mc",
                  "validator_address": "akashvaloper165de5q0n5fwwzuz8n7m9fnz8jg7hefce7plctj",
                  "pubkey": "akashvalconspub1zcjduepqz07j3953sday424v54x68jruuvmmmrymtdud6kuq4d9xrkdt9mxque7zy0",
                  "value": {
                    "denom": "uakt",
                    "amount": "9000000"
                  }
                }
              }
            ],
            "fee": {
              "amount": [],
              "gas": "200000"
            },
            "signatures": [
              {
                "pub_key": {
                  "type": "tendermint/PubKeySecp256k1",
                  "value": "AxzMeOC5O+cnb+naK/8eyP3Si756GdZXjIQTkFhCdS05"
                },
                "signature": "GWRa8V+WNS/i/aarzivq4xVc1ig/4+kjAazzYVB7CDIQUkLQLAUxcoCcBVzrMTn1DH2TzLO7o4LGdme/jx/CvA=="
              }
            ],
            "memo": "3f5f99719037bca938b37e213a2ba5e7b38216e3@164.68.125.60:26656"
          }
        },
        {
          "type": "cosmos-sdk/StdTx",
          "value": {
            "msg": [
              {
                "type": "cosmos-sdk/MsgCreateValidator",
                "value": {
                  "description": {
                    "moniker": "DashSL",
                    "identity": "",
                    "website": "",
                    "security_contact": "",
                    "details": ""
                  },
                  "commission": {
                    "rate": "0.100000000000000000",
                    "max_rate": "0.200000000000000000",
                    "max_change_rate": "0.010000000000000000"
                  },
                  "min_self_delegation": "1",
                  "delegator_address": "akash18er7ddkyz8nv8vjq6a0sg2k37yvd8ttunnvekh",
                  "validator_address": "akashvaloper18er7ddkyz8nv8vjq6a0sg2k37yvd8ttue3zlxa",
                  "pubkey": "akashvalconspub1zcjduepqy836xxqgjjch6cm7rjghmzqfda9xgvtcl4w3z6j4v0kxctkuyqqslc87zv",
                  "value": {
                    "denom": "uakt",
                    "amount": "9000000"
                  }
                }
              }
            ],
            "fee": {
              "amount": [],
              "gas": "200000"
            },
            "signatures": [
              {
                "pub_key": {
                  "type": "tendermint/PubKeySecp256k1",
                  "value": "AhG3AJDyWfv0of+aRUYlEa+W+YGRSjosu46lU8bSUWH3"
                },
                "signature": "fDrvUPIKbKZmK7Fq8aqqVzv9gG/J22iqI9JkumA8SsMmtQgSfwxnB4pzXM45fnvYq0Uf7iKbG5sxu77EsGl9VQ=="
              }
            ],
            "memo": "08aca4e53fccd8cc755bd16d0981f6134567f2d8@188.32.109.221:26656"
          }
        },
        {
          "type": "cosmos-sdk/StdTx",
          "value": {
            "msg": [
              {
                "type": "cosmos-sdk/MsgCreateValidator",
                "value": {
                  "description": {
                    "moniker": "Dorminik",
                    "identity": "",
                    "website": "",
                    "security_contact": "",
                    "details": ""
                  },
                  "commission": {
                    "rate": "0.100000000000000000",
                    "max_rate": "0.200000000000000000",
                    "max_change_rate": "0.010000000000000000"
                  },
                  "min_self_delegation": "1",
                  "delegator_address": "akash1easdmf70lnrxr0vk4g7grq98rxn7sfne0p9ck3",
                  "validator_address": "akashvaloper1easdmf70lnrxr0vk4g7grq98rxn7sfne9rt7xm",
                  "pubkey": "akashvalconspub1zcjduepq8jehtsrj9l2ymrdx9kue9c9mxspkayc6kgtcv2yjaj3vhnam96fqspr8wa",
                  "value": {
                    "denom": "uakt",
                    "amount": "9000000"
                  }
                }
              }
            ],
            "fee": {
              "amount": [],
              "gas": "200000"
            },
            "signatures": [
              {
                "pub_key": {
                  "type": "tendermint/PubKeySecp256k1",
                  "value": "Aod3sLzfTDaniOJrAt/6KwGVGRIhUzMRKbNxGSm3VbUz"
                },
                "signature": "f5M5TfktQ1xF51vhNEVcD1wj18Al0hfLLYZgjL7GqbEZ9YlwrRCuQ8ShrG+1sy83akAigAU7ZwQkBaNTDTZIEA=="
              }
            ],
            "memo": "55275e2496e480812b6d9d567e5ab3dc79a4acd8@167.172.22.210:26656"
          }
        },
        {
          "type": "cosmos-sdk/StdTx",
          "value": {
            "msg": [
              {
                "type": "cosmos-sdk/MsgCreateValidator",
                "value": {
                  "description": {
                    "moniker": "FreeFlixMedia",
                    "identity": "",
                    "website": "",
                    "security_contact": "",
                    "details": ""
                  },
                  "commission": {
                    "rate": "0.100000000000000000",
                    "max_rate": "0.200000000000000000",
                    "max_change_rate": "0.010000000000000000"
                  },
                  "min_self_delegation": "1",
                  "delegator_address": "akash1aq6qf276ery0c2djmpseuqapqhjeue4p368s6j",
                  "validator_address": "akashvaloper1aq6qf276ery0c2djmpseuqapqhjeue4pmcfk2c",
                  "pubkey": "akashvalconspub1zcjduepqlr3ca9nmlr64ht4w6j674ew6tprj7qm4c3v23uhuzrmflpdvcjqsmam0nd",
                  "value": {
                    "denom": "uakt",
                    "amount": "9000000"
                  }
                }
              }
            ],
            "fee": {
              "amount": [],
              "gas": "200000"
            },
            "signatures": [
              {
                "pub_key": {
                  "type": "tendermint/PubKeySecp256k1",
                  "value": "A6HzZha1LSoOA8ZW4cJC/aRiidovQg04I/JRPVvXbyrO"
                },
                "signature": "C0QFv9hp4durpYYMpKK0QPLDBGXwJWUZjPaSCm5ZdDpI4Uwh5CbHQCHsY4d0xosvjgbARt5UAY4xq1j2r+4Qeg=="
              }
            ],
            "memo": "22d9dd8a1082c85e18544703c543f88f486a1e43@51.178.119.163:26656"
          }
        },
        {
          "type": "cosmos-sdk/StdTx",
          "value": {
            "msg": [
              {
                "type": "cosmos-sdk/MsgCreateValidator",
                "value": {
                  "description": {
                    "moniker": "hostronix",
                    "identity": "",
                    "website": "",
                    "security_contact": "",
                    "details": ""
                  },
                  "commission": {
                    "rate": "0.100000000000000000",
                    "max_rate": "0.200000000000000000",
                    "max_change_rate": "0.010000000000000000"
                  },
                  "min_self_delegation": "1",
                  "delegator_address": "akash1jup44d9sc2vdxnpv5l8f5lvxmx6wuwacvj3m6a",
                  "validator_address": "akashvaloper1jup44d9sc2vdxnpv5l8f5lvxmx6wuwacxsla2h",
                  "pubkey": "akashvalconspub1zcjduepqv5gfz5du0d0755egje2hg2gjvsnfwy96ta7k8ggu6zrltcaqex6s97v6tj",
                  "value": {
                    "denom": "uakt",
                    "amount": "9000000"
                  }
                }
              }
            ],
            "fee": {
              "amount": [],
              "gas": "200000"
            },
            "signatures": [
              {
                "pub_key": {
                  "type": "tendermint/PubKeySecp256k1",
                  "value": "A0pAuDpUJYaQD7rYApUjI0DTZ+VsG0dDc9DRIKht4u2E"
                },
                "signature": "YiOqlzMe3YetSNn8BdVCULhrZ3zhmJ5zufVjWrgsMfd49Ziu5LvzfJkUEwYFiW+5g/6Yuyd6KjRyIQvu5BhJGg=="
              }
            ],
            "memo": "578e57fa8facd811dafd56d74e52a61ce9cbce27@192.168.1.100:26656"
          }
        },
        {
          "type": "cosmos-sdk/StdTx",
          "value": {
            "msg": [
              {
                "type": "cosmos-sdk/MsgCreateValidator",
                "value": {
                  "description": {
                    "moniker": "IamS",
                    "identity": "",
                    "website": "",
                    "security_contact": "",
                    "details": ""
                  },
                  "commission": {
                    "rate": "0.100000000000000000",
                    "max_rate": "0.200000000000000000",
                    "max_change_rate": "0.010000000000000000"
                  },
                  "min_self_delegation": "1",
                  "delegator_address": "akash1qvjsgpx9pwre8xq3wza4cg25t7ufv77xl6pkx2",
                  "validator_address": "akashvaloper1qvjsgpx9pwre8xq3wza4cg25t7ufv77x4c0skq",
                  "pubkey": "akashvalconspub1zcjduepqnnamdtdsmupzfyhyk8h6yl7tp2962dcmzhlj937v828l052hxzcsmwf302",
                  "value": {
                    "denom": "uakt",
                    "amount": "9000000"
                  }
                }
              }
            ],
            "fee": {
              "amount": [],
              "gas": "200000"
            },
            "signatures": [
              {
                "pub_key": {
                  "type": "tendermint/PubKeySecp256k1",
                  "value": "A08DEwzgKBS7rMGRwN3gcERW/muXav1qcqsbiyH2hLin"
                },
                "signature": "s8WweLier8ZuczuW0gUtq1+ucaoKgxReqRDEs1FC66VaZNlOxKCFczGthFbJGxVQTM0OJ3EUQS+4jfVUuX22Jg=="
              }
            ],
            "memo": "77e04fde32e0beb3bee17bf3b59d1712bfc24575@10.0.0.4:26656"
          }
        },
        {
          "type": "cosmos-sdk/StdTx",
          "value": {
            "msg": [
              {
                "type": "cosmos-sdk/MsgCreateValidator",
                "value": {
                  "description": {
                    "moniker": "JB@HMNY",
                    "identity": "",
                    "website": "",
                    "security_contact": "",
                    "details": ""
                  },
                  "commission": {
                    "rate": "0.100000000000000000",
                    "max_rate": "0.200000000000000000",
                    "max_change_rate": "0.010000000000000000"
                  },
                  "min_self_delegation": "1",
                  "delegator_address": "akash1466en7px95fraq5dh92924h85vjyllkym3uwcc",
                  "validator_address": "akashvaloper1466en7px95fraq5dh92924h85vjyllky3njggj",
                  "pubkey": "akashvalconspub1zcjduepqyrltvcyt79hp0mnv4kyqf6z7230s0k9u2fzvcpm342xs0ect9afqeal8kp",
                  "value": {
                    "denom": "uakt",
                    "amount": "9000000"
                  }
                }
              }
            ],
            "fee": {
              "amount": [],
              "gas": "200000"
            },
            "signatures": [
              {
                "pub_key": {
                  "type": "tendermint/PubKeySecp256k1",
                  "value": "AqE9/OmKy//D199D36kyKN0wyOYGw9lVGU6Ryfq/T8UK"
                },
                "signature": "5jYZRf44SPWAWexSTOwGRLFl2gDd93LlYcLStL0pUXhuAf4oqW134ifuU8i+tdmjy600lO39TnYm/LYdR3f1og=="
              }
            ],
            "memo": "543b330eee15116c643d7ff0aadce5a10114f07d@209.126.9.47:26656"
          }
        },
        {
          "type": "cosmos-sdk/StdTx",
          "value": {
            "msg": [
              {
                "type": "cosmos-sdk/MsgCreateValidator",
                "value": {
                  "description": {
                    "moniker": "KGBx",
                    "identity": "",
                    "website": "",
                    "security_contact": "",
                    "details": ""
                  },
                  "commission": {
                    "rate": "0.100000000000000000",
                    "max_rate": "0.200000000000000000",
                    "max_change_rate": "0.010000000000000000"
                  },
                  "min_self_delegation": "1",
                  "delegator_address": "akash1pc0xst3r5tuh6lkcsy3rtawk7wnqa8k8msdxet",
                  "validator_address": "akashvaloper1pc0xst3r5tuh6lkcsy3rtawk7wnqa8k83jrqfp",
                  "pubkey": "akashvalconspub1zcjduepqgj23m2059p8dtxdvxwqacsf6vqf4jlcndxlsmkgrw4nthnj2kyeq5ua2fc",
                  "value": {
                    "denom": "uakt",
                    "amount": "9000000"
                  }
                }
              }
            ],
            "fee": {
              "amount": [],
              "gas": "200000"
            },
            "signatures": [
              {
                "pub_key": {
                  "type": "tendermint/PubKeySecp256k1",
                  "value": "A63rdcyeZJIndVPf/WvwG7gLyW+Z6+TXZyCR6S7KtybN"
                },
                "signature": "5nmEzen2YFzPYvMrgkEK4SpGZVEMpslKN3M0L4luQI9bguOQD4MWG8GrzCMnT5Az8MZd9w5R9fzLtKIuvVspYA=="
              }
            ],
            "memo": "2fabe0168ed890003d8635506522fd59ad9046bb@178.140.216.141:26656"
          }
        },
        {
          "type": "cosmos-sdk/StdTx",
          "value": {
            "msg": [
              {
                "type": "cosmos-sdk/MsgCreateValidator",
                "value": {
                  "description": {
                    "moniker": "Masternode24",
                    "identity": "",
                    "website": "",
                    "security_contact": "",
                    "details": ""
                  },
                  "commission": {
                    "rate": "0.100000000000000000",
                    "max_rate": "0.200000000000000000",
                    "max_change_rate": "0.010000000000000000"
                  },
                  "min_self_delegation": "1",
                  "delegator_address": "akash1ajqsyvdzl06p8nsn47fk9t906dhxg3jsup2hhu",
                  "validator_address": "akashvaloper1ajqsyvdzl06p8nsn47fk9t906dhxg3jskry38k",
                  "pubkey": "akashvalconspub1zcjduepqn4m8haf0mwycxu3ffvmwmxltyamcgwjpkkzyuc4238k4axhp88ks9kuhvf",
                  "value": {
                    "denom": "uakt",
                    "amount": "9000000"
                  }
                }
              }
            ],
            "fee": {
              "amount": [],
              "gas": "200000"
            },
            "signatures": [
              {
                "pub_key": {
                  "type": "tendermint/PubKeySecp256k1",
                  "value": "AxNG2WM5qa+3sUTBYRjXzmUiriAfpvVhsZIIRbqPS5uL"
                },
                "signature": "SZ+JBTNSEXTWtcroEETcB7PgjbXAdVsY7uZy1XbdVbA4AauRQHId2slxqjQzZJqmVyVGieY9AWGHUJysMPQL6Q=="
              }
            ],
            "memo": "eb49b0cc07efd664c3a16dc3c913c0dc820db9c2@95.217.154.216:26656"
          }
        },
        {
          "type": "cosmos-sdk/StdTx",
          "value": {
            "msg": [
              {
                "type": "cosmos-sdk/MsgCreateValidator",
                "value": {
                  "description": {
                    "moniker": "NewroadNetwork",
                    "identity": "",
                    "website": "",
                    "security_contact": "",
                    "details": ""
                  },
                  "commission": {
                    "rate": "0.100000000000000000",
                    "max_rate": "0.200000000000000000",
                    "max_change_rate": "0.010000000000000000"
                  },
                  "min_self_delegation": "1",
                  "delegator_address": "akash1t8hmyjr0rf99pfs8wgsda9cr74m7pklrnrn026",
                  "validator_address": "akashvaloper1t8hmyjr0rf99pfs8wgsda9cr74m7pklrepaf6s",
                  "pubkey": "akashvalconspub1zcjduepqdeun3f4dnrpy77syymkuy2hadmgmp65t9z2dv2u2kwdcfemnpvwse9ktqe",
                  "value": {
                    "denom": "uakt",
                    "amount": "9000000"
                  }
                }
              }
            ],
            "fee": {
              "amount": [],
              "gas": "200000"
            },
            "signatures": [
              {
                "pub_key": {
                  "type": "tendermint/PubKeySecp256k1",
                  "value": "Al/BfstRrx70MWJ625GaeVxROOiErh96TKPb5Oic7diK"
                },
                "signature": "2uUOgT8ULfU3uWIQmFRtFxYTmRsB7/9uqFCyQVgAnnMWO6Z5xYVTSi+D+AisXgPJRMxubfxLR+w3UWRL5vDoAw=="
              }
            ],
            "memo": "172c6b9a3f097e18fb8c9c2d46a8d3943da78f49@136.144.225.156:26656"
          }
        },
        {
          "type": "cosmos-sdk/StdTx",
          "value": {
            "msg": [
              {
                "type": "cosmos-sdk/MsgCreateValidator",
                "value": {
                  "description": {
                    "moniker": "kvm4",
                    "identity": "",
                    "website": "",
                    "security_contact": "",
                    "details": ""
                  },
                  "commission": {
                    "rate": "0.100000000000000000",
                    "max_rate": "0.200000000000000000",
                    "max_change_rate": "0.010000000000000000"
                  },
                  "min_self_delegation": "1",
                  "delegator_address": "akash1qng4jhdjc97c9nw62qzt9qn9ntvd44lmm23jee",
                  "validator_address": "akashvaloper1qng4jhdjc97c9nw62qzt9qn9ntvd44lm3gl5fn",
                  "pubkey": "akashvalconspub1zcjduepqmx4ls3dm5h3usu6cen3ptk9p9hnuj5audqll8xyy4wnprv07lznqrwcrya",
                  "value": {
                    "denom": "uakt",
                    "amount": "9000000"
                  }
                }
              }
            ],
            "fee": {
              "amount": [],
              "gas": "200000"
            },
            "signatures": [
              {
                "pub_key": {
                  "type": "tendermint/PubKeySecp256k1",
                  "value": "Ax2k5MRFX7NkUaD8SLQnLIg762YKuwwJJhSffvBO9Vqb"
                },
                "signature": "dGDbpv17cpvV/eOGJbSgEENCFPmZIv9REJZ4PHBBesddcgJzNz0ZJ1ffQQW0SfKpasyksPTitC/ig5uIuspCNw=="
              }
            ],
            "memo": "13f99ded835dc488bebf676b4ca5f3c1f9ec1910@195.201.159.254:26656"
          }
        },
        {
          "type": "cosmos-sdk/StdTx",
          "value": {
            "msg": [
              {
                "type": "cosmos-sdk/MsgCreateValidator",
                "value": {
                  "description": {
                    "moniker": "OnePiece",
                    "identity": "",
                    "website": "",
                    "security_contact": "",
                    "details": ""
                  },
                  "commission": {
                    "rate": "0.100000000000000000",
                    "max_rate": "0.200000000000000000",
                    "max_change_rate": "0.010000000000000000"
                  },
                  "min_self_delegation": "1",
                  "delegator_address": "akash1zafuwpreasxnyanw9au7d8tlrs8rfj6zyqv7um",
                  "validator_address": "akashvaloper1zafuwpreasxnyanw9au7d8tlrs8rfj6zwzzcv3",
                  "pubkey": "akashvalconspub1zcjduepqwpy7q0tsc7vh8a9tvddw08ul27g9dxgmzhannf5fnn02ecm253eqwvpw8l",
                  "value": {
                    "denom": "uakt",
                    "amount": "9000000"
                  }
                }
              }
            ],
            "fee": {
              "amount": [],
              "gas": "200000"
            },
            "signatures": [
              {
                "pub_key": {
                  "type": "tendermint/PubKeySecp256k1",
                  "value": "A4h2JIghyE0akUmw+trxgbjA6iG2aenZMxRAB5ffK/PM"
                },
                "signature": "N3llHk1JBiUJsii3SVtWElf483Mkk77GUPa4j6bXUwIeF38w3wOrpjVb2QDd1Ya0znHmKCy5aIc3PS2/J3gAlQ=="
              }
            ],
            "memo": "5290f276ee3f429a7c2c4b06839f1b35374dd34d@67.205.164.8:26656"
          }
        },
        {
          "type": "cosmos-sdk/StdTx",
          "value": {
            "msg": [
              {
                "type": "cosmos-sdk/MsgCreateValidator",
                "value": {
                  "description": {
                    "moniker": "Orangeclub",
                    "identity": "",
                    "website": "",
                    "security_contact": "",
                    "details": ""
                  },
                  "commission": {
                    "rate": "0.100000000000000000",
                    "max_rate": "0.200000000000000000",
                    "max_change_rate": "0.010000000000000000"
                  },
                  "min_self_delegation": "1",
                  "delegator_address": "akash16wy6yxemznjln5a36qpu2zff4mkt8m9zl0azva",
                  "validator_address": "akashvaloper16wy6yxemznjln5a36qpu2zff4mkt8m9z4dnyuh",
                  "pubkey": "akashvalconspub1zcjduepqfazruyarx07u5ntqf4e6wl8q5ejm8e6uu7yw7d42hgsgaa74ccfsaj8ap4",
                  "value": {
                    "denom": "uakt",
                    "amount": "9000000"
                  }
                }
              }
            ],
            "fee": {
              "amount": [],
              "gas": "200000"
            },
            "signatures": [
              {
                "pub_key": {
                  "type": "tendermint/PubKeySecp256k1",
                  "value": "AnUPitBQWnRoyHCEDlgbzRaxaHyNZ5C9/e73BGDucarj"
                },
                "signature": "ylbHI6uQYcmQRbRCEgYd6Kttm1lazYjaoCA6SI1iwo5fGFiDQK/CsVS9XiR+pnevOINor6d79UQABL3vR2aPQQ=="
              }
            ],
            "memo": "5dd77eb63d4bc3212134a2d3e88e277b7cabdeff@178.62.242.33:26656"
          }
        },
        {
          "type": "cosmos-sdk/StdTx",
          "value": {
            "msg": [
              {
                "type": "cosmos-sdk/MsgCreateValidator",
                "value": {
                  "description": {
                    "moniker": "peacock",
                    "identity": "",
                    "website": "",
                    "security_contact": "",
                    "details": ""
                  },
                  "commission": {
                    "rate": "0.100000000000000000",
                    "max_rate": "0.200000000000000000",
                    "max_change_rate": "0.010000000000000000"
                  },
                  "min_self_delegation": "1",
                  "delegator_address": "akash1gzlw8tuztutvjmja6cel4dewx3xpss7wj0tg9r",
                  "validator_address": "akashvaloper1gzlw8tuztutvjmja6cel4dewx3xpss7wcd9w4f",
                  "pubkey": "akashvalconspub1zcjduepqxsfpnqns0mhqfhdnyxfcafjysdhu6gkdnf5ku4gz03mlhecxaanqchz0pu",
                  "value": {
                    "denom": "uakt",
                    "amount": "9000000"
                  }
                }
              }
            ],
            "fee": {
              "amount": [],
              "gas": "200000"
            },
            "signatures": [
              {
                "pub_key": {
                  "type": "tendermint/PubKeySecp256k1",
                  "value": "AgvzVkIVw/xBeUUar6SjkdDRh6XQVg3/ymWYyxpJTroe"
                },
                "signature": "SmsasDQhGIaZXi1F0hRRMGenhwa5tmL81izoq+P+V0Qv6EDxArEeW2HEu1K6sHCbJ8O0SaDWrssNCUNCPZVxYw=="
              }
            ],
            "memo": "862e39e77dc2da296496859b1116e45df0c36b47@116.203.143.105:26656"
          }
        },
        {
          "type": "cosmos-sdk/StdTx",
          "value": {
            "msg": [
              {
                "type": "cosmos-sdk/MsgCreateValidator",
                "value": {
                  "description": {
                    "moniker": "QOP",
                    "identity": "",
                    "website": "",
                    "security_contact": "",
                    "details": ""
                  },
                  "commission": {
                    "rate": "0.100000000000000000",
                    "max_rate": "0.200000000000000000",
                    "max_change_rate": "0.010000000000000000"
                  },
                  "min_self_delegation": "1",
                  "delegator_address": "akash190v7vmnh8cqm4cl09jf0j248z468w7825c6qkn",
                  "validator_address": "akashvaloper190v7vmnh8cqm4cl09jf0j248z468w782765xxe",
                  "pubkey": "akashvalconspub1zcjduepq5a0q4et3zc8ye6m0flc77gwluw3d7ekq54t2fcqsl4xv9wlx20tqlm5y8g",
                  "value": {
                    "denom": "uakt",
                    "amount": "9000000"
                  }
                }
              }
            ],
            "fee": {
              "amount": [],
              "gas": "200000"
            },
            "signatures": [
              {
                "pub_key": {
                  "type": "tendermint/PubKeySecp256k1",
                  "value": "A0XldC/HgW8cDsmfjt2MgbXztIcMpIh5vcZr6PivURjp"
                },
                "signature": "y7tOrSKPe4O2G9dlgJkiTwRvk+XF0ECwC6xL6Lk+Ohg2krUX9iEhovEO24XOxAXUU+P4B9zHSd1nfVfjxna4ww=="
              }
            ],
            "memo": "7cd1c01abd9ad3a13011599eabceeb25c280c43d@178.140.141.11:26656"
          }
        },
        {
          "type": "cosmos-sdk/StdTx",
          "value": {
            "msg": [
              {
                "type": "cosmos-sdk/MsgCreateValidator",
                "value": {
                  "description": {
                    "moniker": "RandomTeamName",
                    "identity": "",
                    "website": "",
                    "security_contact": "",
                    "details": ""
                  },
                  "commission": {
                    "rate": "0.100000000000000000",
                    "max_rate": "0.200000000000000000",
                    "max_change_rate": "0.010000000000000000"
                  },
                  "min_self_delegation": "1",
                  "delegator_address": "akash1hme3yu8c93jnhv74mcht7agwe5thp8qpzlw0ec",
                  "validator_address": "akashvaloper1hme3yu8c93jnhv74mcht7agwe5thp8qpgaqffj",
                  "pubkey": "akashvalconspub1zcjduepqgvtj3att9shfag5p7d3t3cd38pflpspn9ccp3s53amfdve3v9duq734h2m",
                  "value": {
                    "denom": "uakt",
                    "amount": "9000000"
                  }
                }
              }
            ],
            "fee": {
              "amount": [],
              "gas": "200000"
            },
            "signatures": [
              {
                "pub_key": {
                  "type": "tendermint/PubKeySecp256k1",
                  "value": "Ag2lOnG1yJ03UPktSLLRUunUKz4/pZulrYCrwisk7cFk"
                },
                "signature": "kr8PoCfsJglBDnVJmeUgvmqWtRdXgxR61s98tCI4q+IfhdqPNyjCVKmsHoxCmPsF0rz9WyQ3qv84o/yBayqY8w=="
              }
            ],
            "memo": "cba00e2658122761f7f4715b11e0a22b152c1220@134.209.45.4:26656"
          }
        },
        {
          "type": "cosmos-sdk/StdTx",
          "value": {
            "msg": [
              {
                "type": "cosmos-sdk/MsgCreateValidator",
                "value": {
                  "description": {
                    "moniker": "SSJX",
                    "identity": "",
                    "website": "",
                    "security_contact": "",
                    "details": ""
                  },
                  "commission": {
                    "rate": "0.100000000000000000",
                    "max_rate": "0.200000000000000000",
                    "max_change_rate": "0.010000000000000000"
                  },
                  "min_self_delegation": "1",
                  "delegator_address": "akash18hgrtvt5uckl4pm88d6vavygavw67n2t74g45t",
                  "validator_address": "akashvaloper18hgrtvt5uckl4pm88d6vavygavw67n2t5hxnyp",
                  "pubkey": "akashvalconspub1zcjduepqstn979y48h90pyta29l8x3jt5c6te00rzuh54f9narfzrce7lu9q38cxz0",
                  "value": {
                    "denom": "uakt",
                    "amount": "9000000"
                  }
                }
              }
            ],
            "fee": {
              "amount": [],
              "gas": "200000"
            },
            "signatures": [
              {
                "pub_key": {
                  "type": "tendermint/PubKeySecp256k1",
                  "value": "A99JUwK2GrOCYA3GSnH/DYSnQPg3g7/uzm+RPz/fzbpL"
                },
                "signature": "D07OPKT7kNXb3JWJVHnC0qwqtBfl1q8Bgnfpv8zszQBPSHOj+x7Yo4wrMqr5P5UgpIAwIFvpgoXPugpTw1/Hmw=="
              }
            ],
            "memo": "99093d68e4cf509db80f1fc48a9b8e50a29ce62a@167.86.106.41:26656"
          }
        },
        {
          "type": "cosmos-sdk/StdTx",
          "value": {
            "msg": [
              {
                "type": "cosmos-sdk/MsgCreateValidator",
                "value": {
                  "description": {
                    "moniker": "StakeServe",
                    "identity": "",
                    "website": "stakeserve.com",
                    "security_contact": "",
                    "details": ""
                  },
                  "commission": {
                    "rate": "0.200000000000000000",
                    "max_rate": "1.000000000000000000",
                    "max_change_rate": "0.500000000000000000"
                  },
                  "min_self_delegation": "1",
                  "delegator_address": "akash1uefyvs83f98ekhrdkg57m8vulapfgpqh0ufvm3",
                  "validator_address": "akashvaloper1uefyvs83f98ekhrdkg57m8vulapfgpqh9782tm",
                  "pubkey": "akashvalconspub1zcjduepq2tszcsgnvc429q3umaddwrcr0wgkrnpde5534wpwu430azpm2wyqqjyuy5",
                  "value": {
                    "denom": "uakt",
                    "amount": "9000000"
                  }
                }
              }
            ],
            "fee": {
              "amount": [],
              "gas": "200000"
            },
            "signatures": [
              {
                "pub_key": {
                  "type": "tendermint/PubKeySecp256k1",
                  "value": "AlxEcApk1Xz+1VSe6RdZU0+JKucJDD2dqY2IQYuR69ud"
                },
                "signature": "n0NRGNp7TKhfSZkm3Y8UJWZ9G+t14y7j6yYGfJMeME1uXSHdQfcu2Rk7RZ6znABnylcFMBRHnZlcQvG0eRG3Hg=="
              }
            ],
            "memo": "74028ad3d245d29530c2afba310c32be7fe2323f@62.171.148.56:26656"
          }
        },
        {
          "type": "cosmos-sdk/StdTx",
          "value": {
            "msg": [
              {
                "type": "cosmos-sdk/MsgCreateValidator",
                "value": {
                  "description": {
                    "moniker": "TeamFox",
                    "identity": "",
                    "website": "",
                    "security_contact": "",
                    "details": ""
                  },
                  "commission": {
                    "rate": "0.100000000000000000",
                    "max_rate": "0.200000000000000000",
                    "max_change_rate": "0.010000000000000000"
                  },
                  "min_self_delegation": "1",
                  "delegator_address": "akash15nfzgcs8upfz0586prlt67m9xfe0gkz8mj5tww",
                  "validator_address": "akashvaloper15nfzgcs8upfz0586prlt67m9xfe0gkz83s6d7y",
                  "pubkey": "akashvalconspub1zcjduepq2fyerrk5w4ud9fx0n29g2syweq49v8futmyk8sfejpe62te6sq3qw8vh0m",
                  "value": {
                    "denom": "uakt",
                    "amount": "9000000"
                  }
                }
              }
            ],
            "fee": {
              "amount": [],
              "gas": "200000"
            },
            "signatures": [
              {
                "pub_key": {
                  "type": "tendermint/PubKeySecp256k1",
                  "value": "AloIasMGPr+Vmr9eIHVxWY+zGiRj1x069cpldRJJlxZ2"
                },
                "signature": "ASY7R4Xem1LqpC51SJO/Wq61sRHE9yazVSEEzKfxmdpUVyUtqlMCkF1EgY/xMCCnMgifEV6gtTC7jTNMzQH1Vw=="
              }
            ],
            "memo": "f91bd1246b33a1f53d85fb8c28f5f8d0136f00ea@134.122.13.108:26656"
          }
        },
        {
          "type": "cosmos-sdk/StdTx",
          "value": {
            "msg": [
              {
                "type": "cosmos-sdk/MsgCreateValidator",
                "value": {
                  "description": {
                    "moniker": "UbikCapital",
                    "identity": "",
                    "website": "",
                    "security_contact": "",
                    "details": ""
                  },
                  "commission": {
                    "rate": "0.100000000000000000",
                    "max_rate": "0.200000000000000000",
                    "max_change_rate": "0.010000000000000000"
                  },
                  "min_self_delegation": "1",
                  "delegator_address": "akash1zq96fn7etffj3aw7pfcxnuv6qm0uepqewwkmc7",
                  "validator_address": "akashvaloper1zq96fn7etffj3aw7pfcxnuv6qm0uepqeyvcag5",
                  "pubkey": "akashvalconspub1zcjduepqhgz6updeu2zcqglj8grqg2wm044t8wa3ljpfupv90n0e8xu7nygqkr0jsa",
                  "value": {
                    "denom": "uakt",
                    "amount": "9000000"
                  }
                }
              }
            ],
            "fee": {
              "amount": [],
              "gas": "200000"
            },
            "signatures": [
              {
                "pub_key": {
                  "type": "tendermint/PubKeySecp256k1",
                  "value": "A5w+NCKyJvWjUtc94GbEuV2BW32BjUQ7sJvK42g2SGGV"
                },
                "signature": "T/6zUesEWeuHXZ9yb19myXjl/nmaVFuUakW/7VEYk7ElCVZPGEJCtmih79p5CqLjoZ6g1I+KePYAqytfGcAtKw=="
              }
            ],
            "memo": "1ac0e9b2e136f9bbc29e666dc3cff5a9ce3f3b44@95.111.230.144:26656"
          }
        },
        {
          "type": "cosmos-sdk/StdTx",
          "value": {
            "msg": [
              {
                "type": "cosmos-sdk/MsgCreateValidator",
                "value": {
                  "description": {
                    "moniker": "Vict0ry1",
                    "identity": "",
                    "website": "",
                    "security_contact": "",
                    "details": ""
                  },
                  "commission": {
                    "rate": "0.100000000000000000",
                    "max_rate": "0.200000000000000000",
                    "max_change_rate": "0.010000000000000000"
                  },
                  "min_self_delegation": "1",
                  "delegator_address": "akash13hvvnwwlfxluaseghud7g26auv5gahl6jtqp40",
                  "validator_address": "akashvaloper13hvvnwwlfxluaseghud7g26auv5gahl6cfw899",
                  "pubkey": "akashvalconspub1zcjduepqyr67u8kxrth7wmjrgrq8shtlf4xzt8kgy5eryw39v4n0pulr4yqq55wa44",
                  "value": {
                    "denom": "uakt",
                    "amount": "9000000"
                  }
                }
              }
            ],
            "fee": {
              "amount": [],
              "gas": "200000"
            },
            "signatures": [
              {
                "pub_key": {
                  "type": "tendermint/PubKeySecp256k1",
                  "value": "AigE0x6RzGHdvntoe0HOeq4p1brFj9gbYclNOPdvxSHq"
                },
                "signature": "ktBDG36icXcDtADPmZ8NcsmVAC80PITfBhj249CRWxppNBC6D1Lz4BMZCPM+Yve/8GHwI5dPgYSFJe96cyTmwA=="
              }
            ],
            "memo": "31f350d04a248b02448cde615d53e335cd29a132@178.140.216.103:26656"
          }
        },
        {
          "type": "cosmos-sdk/StdTx",
          "value": {
            "msg": [
              {
                "type": "cosmos-sdk/MsgCreateValidator",
                "value": {
                  "description": {
                    "moniker": "WeStaking",
                    "identity": "DA9C5AD3E308E426",
                    "website": "",
                    "security_contact": "",
                    "details": ""
                  },
                  "commission": {
                    "rate": "0.100000000000000000",
                    "max_rate": "1.000000000000000000",
                    "max_change_rate": "1.000000000000000000"
                  },
                  "min_self_delegation": "1",
                  "delegator_address": "akash1u73246c7ze0wh54z083pfdmpm8dms9ttsnczzs",
                  "validator_address": "akashvaloper1u73246c7ze0wh54z083pfdmpm8dms9tt63kyj6",
                  "pubkey": "akashvalconspub1zcjduepqv5hn6p0q2guxugt2dtnx29z0y3g809ffvw95r57x2mj5nt0nucrsrsu9kp",
                  "value": {
                    "denom": "uakt",
                    "amount": "9000000"
                  }
                }
              }
            ],
            "fee": {
              "amount": [],
              "gas": "200000"
            },
            "signatures": [
              {
                "pub_key": {
                  "type": "tendermint/PubKeySecp256k1",
                  "value": "A0cuHhw+Ajvk6c/a1cSTSuQ02bnm0eUgzzX2sdhKZmx2"
                },
                "signature": "9qFEmmlZ/+XeBQOye0wKP2SlbaiaqHPXaKR14MXKJ4B03gL3RfvbzrzdGkFCtJFi2cv6UUkSEbf5Q0w/rCdvCg=="
              }
            ],
            "memo": "293d031ce2d0c7bf17625e883be4bf7cd45f92d1@192.168.2.150:26656"
          }
        },
        {
          "type": "cosmos-sdk/StdTx",
          "value": {
            "msg": [
              {
                "type": "cosmos-sdk/MsgCreateValidator",
                "value": {
                  "description": {
                    "moniker": "Wetez",
                    "identity": "",
                    "website": "",
                    "security_contact": "",
                    "details": ""
                  },
                  "commission": {
                    "rate": "0.100000000000000000",
                    "max_rate": "0.200000000000000000",
                    "max_change_rate": "0.010000000000000000"
                  },
                  "min_self_delegation": "1",
                  "delegator_address": "akash1xgyppnk57cukzre6emp3gzumqx0x53hh3rllts",
                  "validator_address": "akashvaloper1xgyppnk57cukzre6emp3gzumqx0x53hhmp3em6",
                  "pubkey": "akashvalconspub1zcjduepqlaya53wmsw99uaafdys27uqwrewzkl9acfr9xypt0m7kseh45yaqq98eyt",
                  "value": {
                    "denom": "uakt",
                    "amount": "9000000"
                  }
                }
              }
            ],
            "fee": {
              "amount": [],
              "gas": "200000"
            },
            "signatures": [
              {
                "pub_key": {
                  "type": "tendermint/PubKeySecp256k1",
                  "value": "A0uoJS8aKlkmTkufhFdeU8NzIo+cxHcOSj3pjXLt4/tY"
                },
                "signature": "hpDkhcC9X1B+pr9Z1EZeFRGtzV4fvmsd5UcqWh/DBbEp7XIwSyb8w8OC3Oij11pXz+dT3CKuEYFrwcReyqMAfw=="
              }
            ],
            "memo": "d403dc95313f51886dd01688a51a63f657f64d32@46.38.242.54:26656"
          }
        },
        {
          "type": "cosmos-sdk/StdTx",
          "value": {
            "msg": [
              {
                "type": "cosmos-sdk/MsgCreateValidator",
                "value": {
                  "description": {
                    "moniker": "Age Networks",
                    "identity": "",
                    "website": "https://age.network",
                    "security_contact": "",
                    "details": "Stake with AGE to support Akash Network"
                  },
                  "commission": {
                    "rate": "0.100000000000000000",
                    "max_rate": "0.200000000000000000",
                    "max_change_rate": "0.010000000000000000"
                  },
                  "min_self_delegation": "1",
                  "delegator_address": "akash1lwk3e88n6psqqfw68pamkv5m9xveutkv58d5af",
                  "validator_address": "akashvaloper1lwk3e88n6psqqfw68pamkv5m9xveutkv79rjdr",
                  "pubkey": "akashvalconspub1zcjduepq7gpp4u62jsh07q0g3unrk4qzhwhheaekdp6alhzyuqd9n478h6vsm6n0ff",
                  "value": {
                    "denom": "uakt",
                    "amount": "9000000"
                  }
                }
              }
            ],
            "fee": {
              "amount": [],
              "gas": "200000"
            },
            "signatures": [
              {
                "pub_key": {
                  "type": "tendermint/PubKeySecp256k1",
                  "value": "Aq5/XYrkYAvNUJ9nH7JR4QkO8T1aZ7B2Qq4iK1YyY+aq"
                },
                "signature": "O9TS4e8KuM44FsUaJ53Z7R2Ps9AR6NQPCu30JHpx/t5mPfKQqCB2uZg8YMsHCtAs8IZMBN4mTJ1dRI5x+bmXew=="
              }
            ],
            "memo": "c54a33a68644ee6b20f3082e2cc4dbaf59da2b66@10.0.22.173:26656"
          }
        },
        {
          "type": "cosmos-sdk/StdTx",
          "value": {
            "msg": [
              {
                "type": "cosmos-sdk/MsgCreateValidator",
                "value": {
                  "description": {
                    "moniker": "akash-validator",
                    "identity": "",
                    "website": "",
                    "security_contact": "",
                    "details": ""
                  },
                  "commission": {
                    "rate": "0.100000000000000000",
                    "max_rate": "0.200000000000000000",
                    "max_change_rate": "0.010000000000000000"
                  },
                  "min_self_delegation": "1",
                  "delegator_address": "akash1753ew9z7cfhu6awyp6ff7qtm9ex30kg3fuvtwc",
                  "validator_address": "akashvaloper1753ew9z7cfhu6awyp6ff7qtm9ex30kg3r7zd7j",
                  "pubkey": "akashvalconspub1zcjduepqdjfgcuppzp9geqj83t8nntsd04gjkwqa6sxtw63aavj8rfp3jxks4pddv7",
                  "value": {
                    "denom": "uakt",
                    "amount": "9000000"
                  }
                }
              }
            ],
            "fee": {
              "amount": [],
              "gas": "200000"
            },
            "signatures": [
              {
                "pub_key": {
                  "type": "tendermint/PubKeySecp256k1",
                  "value": "AyOwAn+XiF4WtI4N0wLW6f7rw1/6laUomqFoQ6TcXhNs"
                },
                "signature": "9RUD//Mh9y6nQWZGqYUXS1cvO8h4CCeu7iANBkwKO7JaV7Hdd93Db/AHfHeuVPle9U3y0hxq8cwx+TbDZgG7Pg=="
              }
            ],
            "memo": "42b56fa219ca6800f3b20bd117a8510c62e05d61@10.88.203.129:26656"
          }
        },
        {
          "type": "cosmos-sdk/StdTx",
          "value": {
            "msg": [
              {
                "type": "cosmos-sdk/MsgCreateValidator",
                "value": {
                  "description": {
                    "moniker": "animaross",
                    "identity": "",
                    "website": "",
                    "security_contact": "",
                    "details": ""
                  },
                  "commission": {
                    "rate": "0.100000000000000000",
                    "max_rate": "0.200000000000000000",
                    "max_change_rate": "0.010000000000000000"
                  },
                  "min_self_delegation": "1",
                  "delegator_address": "akash12fe7xt8m9g8knsyd3ewrujgw7pulzd7ddwqk4v",
                  "validator_address": "akashvaloper12fe7xt8m9g8knsyd3ewrujgw7pulzd7d8vws9x",
                  "pubkey": "akashvalconspub1zcjduepq9qp3pt9kkwkh5dm39gt49x6qg3zu3m4543z8dgqt4x60w689ukcqnxaet8",
                  "value": {
                    "denom": "uakt",
                    "amount": "9000000"
                  }
                }
              }
            ],
            "fee": {
              "amount": [],
              "gas": "200000"
            },
            "signatures": [
              {
                "pub_key": {
                  "type": "tendermint/PubKeySecp256k1",
                  "value": "A/WSo+G5oo/GueAHWzxWpLBZf4Jvx8tib1PiDkiVZaY0"
                },
                "signature": "XmwU9DD1IgwosIJzzacdx3xlLJ/vCbOCxB1PmvO7VqJuadWslTpTyBOHabi5b5Kzh+2WjYwoMyoPYIuJiNx6IQ=="
              }
            ],
            "memo": "03d9eb276076cfaed35c6ce5a2c36d73c69105e3@45.33.50.28:26656"
          }
        },
        {
          "type": "cosmos-sdk/StdTx",
          "value": {
            "msg": [
              {
                "type": "cosmos-sdk/MsgCreateValidator",
                "value": {
                  "description": {
                    "moniker": "astronomia",
                    "identity": "",
                    "website": "",
                    "security_contact": "",
                    "details": ""
                  },
                  "commission": {
                    "rate": "0.100000000000000000",
                    "max_rate": "0.200000000000000000",
                    "max_change_rate": "0.010000000000000000"
                  },
                  "min_self_delegation": "1",
                  "delegator_address": "akash1zrt6s4f20a75skwg3qwcsy60nkrvt60aat24q7",
                  "validator_address": "akashvaloper1zrt6s4f20a75skwg3qwcsy60nkrvt60ahfyns5",
                  "pubkey": "akashvalconspub1zcjduepq7ep4wd4y2qhle2cfm0hwxzk0q0p6huw0d2faw99nlpn4wzc9rttqevtt0h",
                  "value": {
                    "denom": "uakt",
                    "amount": "9000000"
                  }
                }
              }
            ],
            "fee": {
              "amount": [],
              "gas": "200000"
            },
            "signatures": [
              {
                "pub_key": {
                  "type": "tendermint/PubKeySecp256k1",
                  "value": "AstOhmA6LPP5DbjdFVyWXvqcA8QAsRreLzjceOQE/md9"
                },
                "signature": "KlXwxYpsdaKAuGpkoRDkBQTLNbTAB4htsPOQUSodLAssIV7DB6bsToYJfhgmVLahUqgnpHpWGC6Ipk8DuW/Rzw=="
              }
            ],
            "memo": "e2a4b6c0c8dc13adc37be7e922b8c84c2d919886@10.0.0.48:26656"
          }
        },
        {
          "type": "cosmos-sdk/StdTx",
          "value": {
            "msg": [
              {
                "type": "cosmos-sdk/MsgCreateValidator",
                "value": {
                  "description": {
                    "moniker": "bi23",
                    "identity": "",
                    "website": "",
                    "security_contact": "",
                    "details": ""
                  },
                  "commission": {
                    "rate": "0.100000000000000000",
                    "max_rate": "0.200000000000000000",
                    "max_change_rate": "0.010000000000000000"
                  },
                  "min_self_delegation": "1",
                  "delegator_address": "akash12dx7h6u93y4wtvsr5rejvypr9tmkgxml9nqjxr",
                  "validator_address": "akashvaloper12dx7h6u93y4wtvsr5rejvypr9tmkgxml03w5kf",
                  "pubkey": "akashvalconspub1zcjduepqhmn7ypak0ak0e7ypvk785cfqzscsy7xjfvs7mmqs2n8eee3fsecqcj4tw9",
                  "value": {
                    "denom": "uakt",
                    "amount": "9000000"
                  }
                }
              }
            ],
            "fee": {
              "amount": [],
              "gas": "200000"
            },
            "signatures": [
              {
                "pub_key": {
                  "type": "tendermint/PubKeySecp256k1",
                  "value": "AunNozsPVe0rMqq4tVifSJYemu8evIjyuM0h0jbYWI5N"
                },
                "signature": "CBFl4wypLMn+rnZ/SdOP+ZWQd14nGWA0x1K9BFYhdQhJOjQeom9/JFnOiMBjsJnMXeiv+Z9vDpNXE0pIcGCtwA=="
              }
            ],
            "memo": "bbff0d0cafc4fa08ac2eecf6c8dd12860a14d502@192.168.28.109:26656"
          }
        },
        {
          "type": "cosmos-sdk/StdTx",
          "value": {
            "msg": [
              {
                "type": "cosmos-sdk/MsgCreateValidator",
                "value": {
                  "description": {
                    "moniker": "bigmac1",
                    "identity": "",
                    "website": "",
                    "security_contact": "",
                    "details": ""
                  },
                  "commission": {
                    "rate": "0.100000000000000000",
                    "max_rate": "0.200000000000000000",
                    "max_change_rate": "0.010000000000000000"
                  },
                  "min_self_delegation": "1",
                  "delegator_address": "akash1q73dt6668xatn7yyyus9mdrg2mp76dawgwmd2v",
                  "validator_address": "akashvaloper1q73dt6668xatn7yyyus9mdrg2mp76dawzv4t6x",
                  "pubkey": "akashvalconspub1zcjduepqeum0lvhf2x3a0dd9f8n8zujxj9njkkk04lldn94lpq2lk0wc8zqqgdg6q2",
                  "value": {
                    "denom": "uakt",
                    "amount": "9000000"
                  }
                }
              }
            ],
            "fee": {
              "amount": [],
              "gas": "200000"
            },
            "signatures": [
              {
                "pub_key": {
                  "type": "tendermint/PubKeySecp256k1",
                  "value": "A0c8gv6AOWgCFK6rTFu91Kcx6laF28pQWIE2gqNrU+ol"
                },
                "signature": "CQ6tyv1pDQL2rtj3iNdHlUPJsU7l7BFFSLNk5fWYLPdVXKH3gdtlH9q4bGk5nOi6qwGrezJzK0J1WLE1/dMj9A=="
              }
            ],
            "memo": "1de2d65519017fb235d4add3be27a8fbef22fc37@10.100.1.98:26656"
          }
        },
        {
          "type": "cosmos-sdk/StdTx",
          "value": {
            "msg": [
              {
                "type": "cosmos-sdk/MsgCreateValidator",
                "value": {
                  "description": {
                    "moniker": "hz-celo-proxy",
                    "identity": "",
                    "website": "",
                    "security_contact": "",
                    "details": ""
                  },
                  "commission": {
                    "rate": "0.100000000000000000",
                    "max_rate": "0.200000000000000000",
                    "max_change_rate": "0.010000000000000000"
                  },
                  "min_self_delegation": "1",
                  "delegator_address": "akash18dc7en6pdnyca3jf8ljp2ljn9lakcmpk2yrd45",
                  "validator_address": "akashvaloper18dc7en6pdnyca3jf8ljp2ljn9lakcmpkqxdt97",
                  "pubkey": "akashvalconspub1zcjduepqlq4kf9n79x9wjrgd4jcwpl2fen98m6sfg5x3sd6eqxqfcwlap3pq5jjrux",
                  "value": {
                    "denom": "uakt",
                    "amount": "9000000"
                  }
                }
              }
            ],
            "fee": {
              "amount": [],
              "gas": "200000"
            },
            "signatures": [
              {
                "pub_key": {
                  "type": "tendermint/PubKeySecp256k1",
                  "value": "A5Y97Bevyu9pamwGFKChpVaAkyZh1sw5Ild4+AZvFVvr"
                },
                "signature": "jfNi7iKOE80mMOWHOQ+aqXEuFJz6ms1g6RTPlZxYbKp/s72Hi5mam1jDmpiPKOQ6Bv3MNiPdVUr2AD2h27DBpw=="
              }
            ],
            "memo": "7a9cc5361f80dba2696fdb15d8e569ee2d807738@116.203.210.147:26656"
          }
        },
        {
          "type": "cosmos-sdk/StdTx",
          "value": {
            "msg": [
              {
                "type": "cosmos-sdk/MsgCreateValidator",
                "value": {
                  "description": {
                    "moniker": "bitoven",
                    "identity": "",
                    "website": "",
                    "security_contact": "",
                    "details": ""
                  },
                  "commission": {
                    "rate": "0.100000000000000000",
                    "max_rate": "0.200000000000000000",
                    "max_change_rate": "0.010000000000000000"
                  },
                  "min_self_delegation": "1",
                  "delegator_address": "akash1h26lru7je2njcs4uulpj5jg0ffqcnpfewlpkx2",
                  "validator_address": "akashvaloper1h26lru7je2njcs4uulpj5jg0ffqcnpfeya0skq",
                  "pubkey": "akashvalconspub1zcjduepq2dp5f7lcp9rx4tqlsr6yfreljnje9a8rztregqvju0ka0nuylhkq2wg45d",
                  "value": {
                    "denom": "uakt",
                    "amount": "9000000"
                  }
                }
              }
            ],
            "fee": {
              "amount": [],
              "gas": "200000"
            },
            "signatures": [
              {
                "pub_key": {
                  "type": "tendermint/PubKeySecp256k1",
                  "value": "AwHvkzHbg2uvy2Sf7aNizmFM0kofJAWDmHQO0QpH7bb2"
                },
                "signature": "idt+j7WZEvAl/gx6KgdlnDmOiDhua8Pd4w5FQEot/9wzKeOwQzRgxWx/z8Y+mar/I/cxwNDSXKkyzop4jbDrpQ=="
              }
            ],
            "memo": "93ec079597091bdaf9c8cd06f390418864db398c@172.26.11.30:26656"
          }
        },
        {
          "type": "cosmos-sdk/StdTx",
          "value": {
            "msg": [
              {
                "type": "cosmos-sdk/MsgCreateValidator",
                "value": {
                  "description": {
                    "moniker": "brane226",
                    "identity": "",
                    "website": "",
                    "security_contact": "",
                    "details": ""
                  },
                  "commission": {
                    "rate": "0.100000000000000000",
                    "max_rate": "0.200000000000000000",
                    "max_change_rate": "0.010000000000000000"
                  },
                  "min_self_delegation": "1",
                  "delegator_address": "akash1gcza0qc3jdpaaurz6u8y50m4f379uwl7yzk7ru",
                  "validator_address": "akashvaloper1gcza0qc3jdpaaurz6u8y50m4f379uwl7wqccnk",
                  "pubkey": "akashvalconspub1zcjduepqmkv4dgh3e73q94phx8wtnqmg83qnumy3g5v243qu606gmr4lrzksg89jst",
                  "value": {
                    "denom": "uakt",
                    "amount": "9000000"
                  }
                }
              }
            ],
            "fee": {
              "amount": [],
              "gas": "200000"
            },
            "signatures": [
              {
                "pub_key": {
                  "type": "tendermint/PubKeySecp256k1",
                  "value": "A8C/JDbHysMskcha3YVt0q99S/fp4ld0ZBWdBy77Xsw0"
                },
                "signature": "dgF7jRXxG0Wh060IT9WmgjE2EWVRQjhJO1zqgQkYwh0dhyKqFthAL54aOTIRu2hn+6Yx7LpwXRU6BiGjYAEFmw=="
              }
            ],
            "memo": "cfb36fcfee343bd54c3602ea5ba0e2ba113ea1e1@116.203.117.52:26656"
          }
        },
        {
          "type": "cosmos-sdk/StdTx",
          "value": {
            "msg": [
              {
                "type": "cosmos-sdk/MsgCreateValidator",
                "value": {
                  "description": {
                    "moniker": "carambon",
                    "identity": "",
                    "website": "",
                    "security_contact": "",
                    "details": ""
                  },
                  "commission": {
                    "rate": "0.100000000000000000",
                    "max_rate": "0.200000000000000000",
                    "max_change_rate": "0.010000000000000000"
                  },
                  "min_self_delegation": "1",
                  "delegator_address": "akash18qn6eh33x4w9nm2nh3qjsx0t28evjd8eflx5um",
                  "validator_address": "akashvaloper18qn6eh33x4w9nm2nh3qjsx0t28evjd8eragjv3",
                  "pubkey": "akashvalconspub1zcjduepqnawy72jq2ra545ccu2mpt4qaq3huxx4qtfmaz3k2c5ldgv0yensqr2h20r",
                  "value": {
                    "denom": "uakt",
                    "amount": "9000000"
                  }
                }
              }
            ],
            "fee": {
              "amount": [],
              "gas": "200000"
            },
            "signatures": [
              {
                "pub_key": {
                  "type": "tendermint/PubKeySecp256k1",
                  "value": "A/0/g00WixpwbFmeltsK0M7DnGQvl2Kdyw57ZDzshUcU"
                },
                "signature": "TE8HaAPaOoselWLwqsTaxlbUtRy9Insun9Yx/ijIKDw4Gi99tI4kFcFk3Cphe4wk0IIou7doEjl2vT9uEKR2wg=="
              }
            ],
            "memo": "88c57579cd21413f900ce855d89b454e20e161ff@64.225.23.197:26656"
          }
        },
        {
          "type": "cosmos-sdk/StdTx",
          "value": {
            "msg": [
              {
                "type": "cosmos-sdk/MsgCreateValidator",
                "value": {
                  "description": {
                    "moniker": "Chainflow",
                    "identity": "",
                    "website": "",
                    "security_contact": "",
                    "details": ""
                  },
                  "commission": {
                    "rate": "0.100000000000000000",
                    "max_rate": "0.200000000000000000",
                    "max_change_rate": "0.010000000000000000"
                  },
                  "min_self_delegation": "1",
                  "delegator_address": "akash14h06rax8ptd6wfc9z5vjzr7390svmx4p2r2z83",
                  "validator_address": "akashvaloper14h06rax8ptd6wfc9z5vjzr7390svmx4pqpyyhm",
                  "pubkey": "akashvalconspub1zcjduepq3neqyykkzzy3scr70cwjekylhv73gtww3v573l89swdge5q6nc4sn2fa94",
                  "value": {
                    "denom": "uakt",
                    "amount": "9000000"
                  }
                }
              }
            ],
            "fee": {
              "amount": [],
              "gas": "200000"
            },
            "signatures": [
              {
                "pub_key": {
                  "type": "tendermint/PubKeySecp256k1",
                  "value": "A7ovMRW2hAESVZItCXoMZDy4MNiITEPjswo5Zh98eaT4"
                },
                "signature": "KI2iaW11AvYcMUEVrNsrt1M3d7fGDU1x7cQF4k7KqZMNRHtbv7OTLZQkUGGvXMHFzJIP6Hwt2udrc6WlfwcF1A=="
              }
            ],
            "memo": "05efc0794d33b16d1afa98af68c89bbbc05ae9a7@178.62.199.141:26656"
          }
        },
        {
          "type": "cosmos-sdk/StdTx",
          "value": {
            "msg": [
              {
                "type": "cosmos-sdk/MsgCreateValidator",
                "value": {
                  "description": {
                    "moniker": "akash01",
                    "identity": "",
                    "website": "",
                    "security_contact": "",
                    "details": ""
                  },
                  "commission": {
                    "rate": "0.100000000000000000",
                    "max_rate": "0.200000000000000000",
                    "max_change_rate": "0.010000000000000000"
                  },
                  "min_self_delegation": "1",
                  "delegator_address": "akash1uzqjfmlcajwj44ars9gc4m4un7chkc32wdalxe",
                  "validator_address": "akashvaloper1uzqjfmlcajwj44ars9gc4m4un7chkc32y0nekn",
                  "pubkey": "akashvalconspub1zcjduepqnkmwrt5veg40ecwj3ftpg99njk5vwv5kyksdyq29g055tqn8gtysktlsqv",
                  "value": {
                    "denom": "uakt",
                    "amount": "9000000"
                  }
                }
              }
            ],
            "fee": {
              "amount": [],
              "gas": "200000"
            },
            "signatures": [
              {
                "pub_key": {
                  "type": "tendermint/PubKeySecp256k1",
                  "value": "Aw7j6yh8+fRO1kopzRyj6AR5EUjloDS0npRAXKRqMBe9"
                },
                "signature": "53C+gKRLBf/rZR01hfs1vrvpKydB1AeRSgKJ2OWptesOmtZ4LzscVAcGIitndXFG3Ugy9ZA4/TljZ7Uy+MkWvA=="
              }
            ],
            "memo": "80d53fcc8903426edff6356a43e6bb92aa1d3bdf@62.133.229.35:26656"
          }
        },
        {
          "type": "cosmos-sdk/StdTx",
          "value": {
            "msg": [
              {
                "type": "cosmos-sdk/MsgCreateValidator",
                "value": {
                  "description": {
                    "moniker": "crazteam",
                    "identity": "",
                    "website": "",
                    "security_contact": "",
                    "details": ""
                  },
                  "commission": {
                    "rate": "0.100000000000000000",
                    "max_rate": "0.200000000000000000",
                    "max_change_rate": "0.010000000000000000"
                  },
                  "min_self_delegation": "1",
                  "delegator_address": "akash1d6asf5ttzy8l6jrvxc9up4u4tvvhgn7nz3zk9a",
                  "validator_address": "akashvaloper1d6asf5ttzy8l6jrvxc9up4u4tvvhgn7ngnvs4h",
                  "pubkey": "akashvalconspub1zcjduepqqgfupqfkgddyvhf5zdlts74zra4g50q9rl3dt8eral4m6c782lnskf8hgy",
                  "value": {
                    "denom": "uakt",
                    "amount": "9000000"
                  }
                }
              }
            ],
            "fee": {
              "amount": [],
              "gas": "200000"
            },
            "signatures": [
              {
                "pub_key": {
                  "type": "tendermint/PubKeySecp256k1",
                  "value": "A1syX1qxicNx7ZgCbU4jn2MrfKHa6tC1PYqrBMmSk8aH"
                },
                "signature": "hHWnn91/MEyKw2vi6meYLF9LGoBKG9xdl/l0t0LU17te7H162PZi2ELT+VJK6N+SGGahLRwv8VaGb3EJ5RSaNQ=="
              }
            ],
            "memo": "d201d9131071707523c01626915b4e1ec91e16b7@157.245.187.195:26656"
          }
        },
        {
          "type": "cosmos-sdk/StdTx",
          "value": {
            "msg": [
              {
                "type": "cosmos-sdk/MsgCreateValidator",
                "value": {
                  "description": {
                    "moniker": "c29r3",
                    "identity": "",
                    "website": "",
                    "security_contact": "",
                    "details": ""
                  },
                  "commission": {
                    "rate": "0.100000000000000000",
                    "max_rate": "0.200000000000000000",
                    "max_change_rate": "0.010000000000000000"
                  },
                  "min_self_delegation": "1",
                  "delegator_address": "akash1h58c2gtg5qhd0len4mjymlgnurw6z9xwylg788",
                  "validator_address": "akashvaloper1h58c2gtg5qhd0len4mjymlgnurw6z9xwwaxchd",
                  "pubkey": "akashvalconspub1zcjduepq6z44zrae376xj9qsyxr00cdjh4895jjucwxf333whajljx5k0s0sm026an",
                  "value": {
                    "denom": "uakt",
                    "amount": "9000000"
                  }
                }
              }
            ],
            "fee": {
              "amount": [],
              "gas": "200000"
            },
            "signatures": [
              {
                "pub_key": {
                  "type": "tendermint/PubKeySecp256k1",
                  "value": "Agf+iD/NEPY0WmlpFB5dbhf39kxb/Dwx7vR3pqGz198k"
                },
                "signature": "HmJu19DbjclVcsVwpgH2RNQ2ViqUSPF5Pih0QqAYm4NQxy5P0WBmiFYGs09OcDWZKKurIJT1quQxv6PuL8ctkw=="
              }
            ],
            "memo": "57cff0fa5e0501b288b5ff622d4734ccc2d56a9f@167.86.118.162:26656"
          }
        },
        {
          "type": "cosmos-sdk/StdTx",
          "value": {
            "msg": [
              {
                "type": "cosmos-sdk/MsgCreateValidator",
                "value": {
                  "description": {
                    "moniker": "84d130b9a281",
                    "identity": "",
                    "website": "",
                    "security_contact": "",
                    "details": ""
                  },
                  "commission": {
                    "rate": "0.100000000000000000",
                    "max_rate": "0.200000000000000000",
                    "max_change_rate": "0.010000000000000000"
                  },
                  "min_self_delegation": "1",
                  "delegator_address": "akash1zt5xm9vl9myutyl9nxt4fwp0h6v4kxrqnt25g4",
                  "validator_address": "akashvaloper1zt5xm9vl9myutyl9nxt4fwp0h6v4kxrqefyjcl",
                  "pubkey": "akashvalconspub1zcjduepq5wd9l4xt38a59zuauetvzdyvegh9yjsyyngj0egecj2mdglsetxsha34ud",
                  "value": {
                    "denom": "uakt",
                    "amount": "9000000"
                  }
                }
              }
            ],
            "fee": {
              "amount": [],
              "gas": "200000"
            },
            "signatures": [
              {
                "pub_key": {
                  "type": "tendermint/PubKeySecp256k1",
                  "value": "A2GwpMEIzVmd+nch8bjow6xHmCMVE6ElcOnR6o8lkQYw"
                },
                "signature": "d0g5LJcNe1AL8jZqctpD2wMIU6rBEH0hYiFL0iuDXvYBL/FeQvLnVj1s1XlfEleJ7UxACdIWNfkeIXEqMIPHmA=="
              }
            ],
            "memo": "834c7b20abbdf558ccc2c69b90852d2eb1c46edb@172.17.0.6:26656"
          }
        },
        {
          "type": "cosmos-sdk/StdTx",
          "value": {
            "msg": [
              {
                "type": "cosmos-sdk/MsgCreateValidator",
                "value": {
                  "description": {
                    "moniker": "dubai",
                    "identity": "",
                    "website": "",
                    "security_contact": "",
                    "details": ""
                  },
                  "commission": {
                    "rate": "0.100000000000000000",
                    "max_rate": "0.200000000000000000",
                    "max_change_rate": "0.010000000000000000"
                  },
                  "min_self_delegation": "1",
                  "delegator_address": "akash1uvwh7hrh8w8xdjll20a0at8qlqnh3nx6nu2c6n",
                  "validator_address": "akashvaloper1uvwh7hrh8w8xdjll20a0at8qlqnh3nx6e7y72e",
                  "pubkey": "akashvalconspub1zcjduepqflezcqmju5qv7mkz4jrfttmqtkn85mcet9cxadxpxwm7jyksc5usgjqjym",
                  "value": {
                    "denom": "uakt",
                    "amount": "9000000"
                  }
                }
              }
            ],
            "fee": {
              "amount": [],
              "gas": "200000"
            },
            "signatures": [
              {
                "pub_key": {
                  "type": "tendermint/PubKeySecp256k1",
                  "value": "Aznww1oZDt8fKTq7m1GFiwGHekBF2pwPRJUku8PI28K8"
                },
                "signature": "FaZcrVmQGuOuCUMGKINwTMPF22/Ffyv1PHRI2f49qigCiCW48QMkNd4Ze5QBnu9jRf0iwnqRHJy0DCjg9XQyaw=="
              }
            ],
            "memo": "c68e847098178bb1701c2b57f621a8b0da0cc823@172.17.0.3:26656"
          }
        },
        {
          "type": "cosmos-sdk/StdTx",
          "value": {
            "msg": [
              {
                "type": "cosmos-sdk/MsgCreateValidator",
                "value": {
                  "description": {
                    "moniker": "easy2stake",
                    "identity": "2C877AC873132C91",
                    "website": "www.easy2stake.com",
                    "security_contact": "",
                    "details": ""
                  },
                  "commission": {
                    "rate": "0.100000000000000000",
                    "max_rate": "0.400000000000000000",
                    "max_change_rate": "0.010000000000000000"
                  },
                  "min_self_delegation": "1",
                  "delegator_address": "akash103fx7gwqeg26fghmexca2cldrl9j2g8w8j90vc",
                  "validator_address": "akashvaloper103fx7gwqeg26fghmexca2cldrl9j2g8wdstfuj",
                  "pubkey": "akashvalconspub1zcjduepqsxzhugfv6jkxu3kx8nmsvk2g3x3fye6pcwk8jev60ss8zl77u37qgs8g5j",
                  "value": {
                    "denom": "uakt",
                    "amount": "9000000"
                  }
                }
              }
            ],
            "fee": {
              "amount": [],
              "gas": "200000"
            },
            "signatures": [
              {
                "pub_key": {
                  "type": "tendermint/PubKeySecp256k1",
                  "value": "AnKrCEl+sA+4kbe5kEzX90mXiURZAN2xj5I1Qzdky7Nt"
                },
                "signature": "96JQI4Ri4vZ3d5DBz7CLPu4lETEIXUR4Z9ADhe0kzx5bVRBuMoUk+7DwcYyLE6kW8X3eUFSlinWjjKzaibH1fA=="
              }
            ],
            "memo": "dd6ca2fb074c6078214f62645fe2eb4457c07611@207.180.213.123:26656"
          }
        },
        {
          "type": "cosmos-sdk/StdTx",
          "value": {
            "msg": [
              {
                "type": "cosmos-sdk/MsgCreateValidator",
                "value": {
                  "description": {
                    "moniker": "c4420e18c0ac",
                    "identity": "",
                    "website": "",
                    "security_contact": "",
                    "details": ""
                  },
                  "commission": {
                    "rate": "0.100000000000000000",
                    "max_rate": "0.200000000000000000",
                    "max_change_rate": "0.010000000000000000"
                  },
                  "min_self_delegation": "1",
                  "delegator_address": "akash1pdhzvl6gly6fhd9srtfhshruvsy9qmes9ks88m",
                  "validator_address": "akashvaloper1pdhzvl6gly6fhd9srtfhshruvsy9qmes057ph3",
                  "pubkey": "akashvalconspub1zcjduepq0u7p48ryq5at32c2trtesprhwlqrfgtcx54kw4mzjpmlesnrvjuqyl0z6e",
                  "value": {
                    "denom": "uakt",
                    "amount": "9000000"
                  }
                }
              }
            ],
            "fee": {
              "amount": [],
              "gas": "200000"
            },
            "signatures": [
              {
                "pub_key": {
                  "type": "tendermint/PubKeySecp256k1",
                  "value": "A/6JY7enUShx656bnoM7EXVAx2z582iHcQOK0S950ZPO"
                },
                "signature": "cG3tiqZrDQCfB1FJ9+q4SJAjbcx4+7gFHZH0s24uoUQrK7s3DIBH2nYDUHyWPjl2Ze7R0HIxPBsq6sJTewFrAw=="
              }
            ],
            "memo": "1becc6d691f806998d9101550bf72c019097f3f6@172.17.0.7:26656"
          }
        },
        {
          "type": "cosmos-sdk/StdTx",
          "value": {
            "msg": [
              {
                "type": "cosmos-sdk/MsgCreateValidator",
                "value": {
                  "description": {
                    "moniker": "figment",
                    "identity": "",
                    "website": "",
                    "security_contact": "",
                    "details": ""
                  },
                  "commission": {
                    "rate": "0.100000000000000000",
                    "max_rate": "0.200000000000000000",
                    "max_change_rate": "0.010000000000000000"
                  },
                  "min_self_delegation": "1",
                  "delegator_address": "akash13ecz2gwv37k5elcmgvjvtckz0hc3qeshcxsz5v",
                  "validator_address": "akashvaloper13ecz2gwv37k5elcmgvjvtckz0hc3qeshjy7yyx",
                  "pubkey": "akashvalconspub1zcjduepqz9yf2kr5an7e0e00gqnnnjevvr0dcr78vnkuhsnacuw38ckxt7vqyvchyu",
                  "value": {
                    "denom": "uakt",
                    "amount": "9000000"
                  }
                }
              }
            ],
            "fee": {
              "amount": [],
              "gas": "200000"
            },
            "signatures": [
              {
                "pub_key": {
                  "type": "tendermint/PubKeySecp256k1",
                  "value": "Av3EcXO7TQdAPT5jZMKIQQITMS+MbJMIYSAsbisJaA1d"
                },
                "signature": "pg9oBaL5T7Eqwyyh8arG9271kciWafpZZFmW9pYBm0lIn0XI12ObNkh5uuXf/0KtCVKAR8pt0y1BV508F9p7LA=="
              }
            ],
            "memo": "bcab3a9d0edda15724db0fb16ecb453569e5bb4e@155.138.131.208:26656"
          }
        },
        {
          "type": "cosmos-sdk/StdTx",
          "value": {
            "msg": [
              {
                "type": "cosmos-sdk/MsgCreateValidator",
                "value": {
                  "description": {
                    "moniker": "flukad0s",
                    "identity": "",
                    "website": "",
                    "security_contact": "",
                    "details": ""
                  },
                  "commission": {
                    "rate": "0.100000000000000000",
                    "max_rate": "0.200000000000000000",
                    "max_change_rate": "0.010000000000000000"
                  },
                  "min_self_delegation": "1",
                  "delegator_address": "akash1dc0rqqhw6ppnyqrh9wdrd2va5fmuwjcnxxs097",
                  "validator_address": "akashvaloper1dc0rqqhw6ppnyqrh9wdrd2va5fmuwjcnvy7f45",
                  "pubkey": "akashvalconspub1zcjduepqw2ytaeefva75r2a4ya8edqc4n9t7chfvuy74y2tdf8fmzsftde0qvfdx4l",
                  "value": {
                    "denom": "uakt",
                    "amount": "9000000"
                  }
                }
              }
            ],
            "fee": {
              "amount": [],
              "gas": "200000"
            },
            "signatures": [
              {
                "pub_key": {
                  "type": "tendermint/PubKeySecp256k1",
                  "value": "Aoj+AYXOopQ9PzjyCQ5UaqeKgTLbs7k4STt4R9hVcuEq"
                },
                "signature": "NgeFyufkCBu3eg5yntSXB5n6oZkwQE8MhYv2wcH7EHdX/N7xhdCGejocmJ7T6Cj2hVNEbOVo2kLEP8ps31e5Vw=="
              }
            ],
            "memo": "1cb51c80c40a5bfc620cdde1cdb37432d4bbd2c1@64.225.23.196:26656"
          }
        },
        {
          "type": "cosmos-sdk/StdTx",
          "value": {
            "msg": [
              {
                "type": "cosmos-sdk/MsgCreateValidator",
                "value": {
                  "description": {
                    "moniker": "Forbole",
                    "identity": "2861F5EE06627224",
                    "website": "https://forbole.com",
                    "security_contact": "info@forbole.com",
                    "details": "🥮"
                  },
                  "commission": {
                    "rate": "1.000000000000000000",
                    "max_rate": "1.000000000000000000",
                    "max_change_rate": "1.000000000000000000"
                  },
                  "min_self_delegation": "1",
                  "delegator_address": "akash1eygmu3egm9k5ae6vcfnfg92s5dgf779et9xcyw",
                  "validator_address": "akashvaloper1eygmu3egm9k5ae6vcfnfg92s5dgf779ep8g75y",
                  "pubkey": "akashvalconspub1zcjduepq3tqpy2kg5wtkyf6n2etxeeh3j7jyglq0lk7u2s467clyh8mctjlsjxzg3n",
                  "value": {
                    "denom": "uakt",
                    "amount": "9000000"
                  }
                }
              }
            ],
            "fee": {
              "amount": [],
              "gas": "200000"
            },
            "signatures": [
              {
                "pub_key": {
                  "type": "tendermint/PubKeySecp256k1",
                  "value": "A4wcHos7CrqvaD+BKB889x4cWQPeUhWsJViHfourtv4p"
                },
                "signature": "HSfX0w3TvI/repOv0399/01/tvadT4c2gJLsQOu6/7J8IW8ZxGQXtUUYYF8fIEQ+Qcnic0sGaUBzM2LarXBlNw=="
              }
            ],
            "memo": "e970d17d1ce910270ac882ff9e252ec73d6553ea@172.31.46.2:26656"
          }
        },
        {
          "type": "cosmos-sdk/StdTx",
          "value": {
            "msg": [
              {
                "type": "cosmos-sdk/MsgCreateValidator",
                "value": {
                  "description": {
                    "moniker": "b0affe5a2b5c",
                    "identity": "",
                    "website": "",
                    "security_contact": "",
                    "details": ""
                  },
                  "commission": {
                    "rate": "0.100000000000000000",
                    "max_rate": "0.200000000000000000",
                    "max_change_rate": "0.010000000000000000"
                  },
                  "min_self_delegation": "1",
                  "delegator_address": "akash19jv823cgjd2f7rdush2mvprs6y7fv3f5rk6rs7",
                  "validator_address": "akashvaloper19jv823cgjd2f7rdush2mvprs6y7fv3f5f559q5",
                  "pubkey": "akashvalconspub1zcjduepq9tp9ku76h2wqfrxjl24kwn9uze43q9wy805j69clhkx2f90kzqpssd604p",
                  "value": {
                    "denom": "uakt",
                    "amount": "9000000"
                  }
                }
              }
            ],
            "fee": {
              "amount": [],
              "gas": "200000"
            },
            "signatures": [
              {
                "pub_key": {
                  "type": "tendermint/PubKeySecp256k1",
                  "value": "AsRWgCM4XWnhfUgIW8kM06iopsIcvp2Vyyi7/6fB+iJK"
                },
                "signature": "iRDRBYSMcX2I8zQqn2vCXNktB/G9OQpaw/9Yw4Ht3B98buxBznYPJKMOJ25cZWSk0J5Tcl5raHafZvE5SE91KQ=="
              }
            ],
            "memo": "43081508dd819ad57294ac90b8ffed9793844613@172.17.0.6:26656"
          }
        },
        {
          "type": "cosmos-sdk/StdTx",
          "value": {
            "msg": [
              {
                "type": "cosmos-sdk/MsgCreateValidator",
                "value": {
                  "description": {
                    "moniker": "freshak",
                    "identity": "",
                    "website": "",
                    "security_contact": "",
                    "details": ""
                  },
                  "commission": {
                    "rate": "0.100000000000000000",
                    "max_rate": "0.200000000000000000",
                    "max_change_rate": "0.010000000000000000"
                  },
                  "min_self_delegation": "1",
                  "delegator_address": "akash1ggrxpqeaxkjntv8qg499eq62jvzpsarj7x92dv",
                  "validator_address": "akashvaloper1ggrxpqeaxkjntv8qg499eq62jvzpsarj5ytvax",
                  "pubkey": "akashvalconspub1zcjduepqnxmufdv6s7m6ky0dqdutlnzkud7tr6r9vvt3zmflxkt8gtllhg7qq59tnc",
                  "value": {
                    "denom": "uakt",
                    "amount": "9000000"
                  }
                }
              }
            ],
            "fee": {
              "amount": [],
              "gas": "200000"
            },
            "signatures": [
              {
                "pub_key": {
                  "type": "tendermint/PubKeySecp256k1",
                  "value": "A/4vhBfUxstSTCZJjz/8XvfRwaqv4vlQe2GMT5oTiLhQ"
                },
                "signature": "2yd1QC8n6+5UijMX2e5xAOzCAcZHTPoolrL9XS1rlaJKJkvVosCJ2JDPz+qj/ve1B3tDaLm69nAVfL9PiCed9Q=="
              }
            ],
            "memo": "0d50ff622d5f2891dbf9425f0b82e47c0f639489@192.168.0.6:26656"
          }
        },
        {
          "type": "cosmos-sdk/StdTx",
          "value": {
            "msg": [
              {
                "type": "cosmos-sdk/MsgCreateValidator",
                "value": {
                  "description": {
                    "moniker": "vmi375019.contaboserver.net",
                    "identity": "",
                    "website": "",
                    "security_contact": "",
                    "details": ""
                  },
                  "commission": {
                    "rate": "0.100000000000000000",
                    "max_rate": "0.200000000000000000",
                    "max_change_rate": "0.010000000000000000"
                  },
                  "min_self_delegation": "1",
                  "delegator_address": "akash1e7aq2j8sk4hs8k92kvnfwud0ap4vfry5jt4wae",
                  "validator_address": "akashvaloper1e7aq2j8sk4hs8k92kvnfwud0ap4vfry5cfmgdn",
                  "pubkey": "akashvalconspub1zcjduepqm2nah8z7htu5lq8ur8wed9j0ljahqe36tl4vt0vlu06cyjsvmyvqmf5h3l",
                  "value": {
                    "denom": "uakt",
                    "amount": "9000000"
                  }
                }
              }
            ],
            "fee": {
              "amount": [],
              "gas": "200000"
            },
            "signatures": [
              {
                "pub_key": {
                  "type": "tendermint/PubKeySecp256k1",
                  "value": "AthvYeZt5Ez7QJ3vMzH11J7dT36eVXpNT0B0LS30YmEW"
                },
                "signature": "fDhl+aeDTBQG2lesWT6PPnnP0k6Oeq8WbYL6hvjHaZVbQS1zU2Iw9JdTYIXqj1QMsbZE5VpURadF+VQz5+Zblw=="
              }
            ],
            "memo": "21be03936cbdfae94596bc995c1c6cc66d8d93b3@62.171.142.86:26656"
          }
        },
        {
          "type": "cosmos-sdk/StdTx",
          "value": {
            "msg": [
              {
                "type": "cosmos-sdk/MsgCreateValidator",
                "value": {
                  "description": {
                    "moniker": "Lev_node",
                    "identity": "",
                    "website": "",
                    "security_contact": "",
                    "details": ""
                  },
                  "commission": {
                    "rate": "0.100000000000000000",
                    "max_rate": "0.200000000000000000",
                    "max_change_rate": "0.010000000000000000"
                  },
                  "min_self_delegation": "1",
                  "delegator_address": "akash1gx3azs4fhtmztthmjrsghz20jdyj4ttg6kca49",
                  "validator_address": "akashvaloper1gx3azs4fhtmztthmjrsghz20jdyj4ttgs5km90",
                  "pubkey": "akashvalconspub1zcjduepqtfd0a0x6mdqf6h0efx43lphnh6mn0lhze9t08sjkayavxjnf89kssam825",
                  "value": {
                    "denom": "uakt",
                    "amount": "9000000"
                  }
                }
              }
            ],
            "fee": {
              "amount": [],
              "gas": "200000"
            },
            "signatures": [
              {
                "pub_key": {
                  "type": "tendermint/PubKeySecp256k1",
                  "value": "AliI3bH7Fpep62hc7sUA7L1Y6fPzWOU3Owvm40OetVRz"
                },
                "signature": "kLEZHy4O977uEXLgWWbA/bocsOkv4362tbwmN1xZVnNXLBtlICUmV1avcQy8ImHjg0WKyfn0dIJfVhjZpmZyDQ=="
              }
            ],
            "memo": "42463e1ba10e599a47cecd0d511b1e8cdf7cd122@144.91.72.15:26656"
          }
        },
        {
          "type": "cosmos-sdk/StdTx",
          "value": {
            "msg": [
              {
                "type": "cosmos-sdk/MsgCreateValidator",
                "value": {
                  "description": {
                    "moniker": "devurandom",
                    "identity": "",
                    "website": "",
                    "security_contact": "",
                    "details": ""
                  },
                  "commission": {
                    "rate": "0.100000000000000000",
                    "max_rate": "0.200000000000000000",
                    "max_change_rate": "0.010000000000000000"
                  },
                  "min_self_delegation": "1",
                  "delegator_address": "akash1pjf4kxeeq2vc8vtg9zmm7e6haac8at70f7630g",
                  "validator_address": "akashvaloper1pjf4kxeeq2vc8vtg9zmm7e6haac8at70ru5hlz",
                  "pubkey": "akashvalconspub1zcjduepqf4jut7fjrrxcrh48nna4j9u8jvlxgquqmv8ah577742yclp622nspd58cl",
                  "value": {
                    "denom": "uakt",
                    "amount": "9000000"
                  }
                }
              }
            ],
            "fee": {
              "amount": [],
              "gas": "200000"
            },
            "signatures": [
              {
                "pub_key": {
                  "type": "tendermint/PubKeySecp256k1",
                  "value": "A6g9pNyVFN1dnBMaozhSlSweoM4obYHBzsWqK/eJHzd1"
                },
                "signature": "VQ9eKujyNFC1FV6MLOT2rg3icQrgBir3Hqk8IeS8yLtjH6ig+s9wUm/meXYqU0FMXV+W7nV0hZeQU4/dEoXNzw=="
              }
            ],
            "memo": "b9b405452c3f1b7829ebdeb0bfba26ab0c265739@62.171.166.153:26656"
          }
        },
        {
          "type": "cosmos-sdk/StdTx",
          "value": {
            "msg": [
              {
                "type": "cosmos-sdk/MsgCreateValidator",
                "value": {
                  "description": {
                    "moniker": "gnosticmonk",
                    "identity": "",
                    "website": "",
                    "security_contact": "",
                    "details": ""
                  },
                  "commission": {
                    "rate": "0.100000000000000000",
                    "max_rate": "0.200000000000000000",
                    "max_change_rate": "0.010000000000000000"
                  },
                  "min_self_delegation": "1",
                  "delegator_address": "akash1jmapgxqkcq6z704k4sasmnjzyqk4yu0hcevxyz",
                  "validator_address": "akashvaloper1jmapgxqkcq6z704k4sasmnjzyqk4yu0hjmzq5g",
                  "pubkey": "akashvalconspub1zcjduepqtnd06ud36xyfglqv365jz6y3js26q3znfydcpdhtc4zxz3fq9gzscxed7p",
                  "value": {
                    "denom": "uakt",
                    "amount": "9000000"
                  }
                }
              }
            ],
            "fee": {
              "amount": [],
              "gas": "200000"
            },
            "signatures": [
              {
                "pub_key": {
                  "type": "tendermint/PubKeySecp256k1",
                  "value": "ApwBhlFvY0P75urPcD2dCkXAvcHCgfBRzuK6rhh612iD"
                },
                "signature": "C+P+e0Iho13PQ4q3wDRCvfgip4dgIDhs+YC2/OWHldcPcDRC5zYLgs8Zj6TwqLaPZU1L0zaJ77pkFixBKkSxBw=="
              }
            ],
            "memo": "97bb5d8867fd58fae9e424d4473bec87a8d14e56@192.168.174.115:26656"
          }
        },
        {
          "type": "cosmos-sdk/StdTx",
          "value": {
            "msg": [
              {
                "type": "cosmos-sdk/MsgCreateValidator",
                "value": {
                  "description": {
                    "moniker": "gunray",
                    "identity": "",
                    "website": "",
                    "security_contact": "",
                    "details": ""
                  },
                  "commission": {
                    "rate": "0.100000000000000000",
                    "max_rate": "0.200000000000000000",
                    "max_change_rate": "0.010000000000000000"
                  },
                  "min_self_delegation": "1",
                  "delegator_address": "akash1qh9hdrl6gwxmuw8c76zryn39ww2ta7xvua3m5k",
                  "validator_address": "akashvaloper1qh9hdrl6gwxmuw8c76zryn39ww2ta7xvkllayu",
                  "pubkey": "akashvalconspub1zcjduepqvllwvpldmt973ucmduc33fs5dyqm90wv85s4a37aqwqjucvhgh0serrm3q",
                  "value": {
                    "denom": "uakt",
                    "amount": "9000000"
                  }
                }
              }
            ],
            "fee": {
              "amount": [],
              "gas": "200000"
            },
            "signatures": [
              {
                "pub_key": {
                  "type": "tendermint/PubKeySecp256k1",
                  "value": "A0fEdxPNn1vusfITFE/JULX+nvlzWzXryy+V2cCHlNZp"
                },
                "signature": "qjJn6zeHb0uu9NW1x/Z4GPqEpT1ocBPFAqTBTPKck7dvrEGI/4MPCegi2O5TTI3vnHxu8Rt8uOugn/jedbqZnQ=="
              }
            ],
            "memo": "8b2f6625992a1ac3d1945379dbe8e90356daa7f0@95.217.133.91:26656"
          }
        },
        {
          "type": "cosmos-sdk/StdTx",
          "value": {
            "msg": [
              {
                "type": "cosmos-sdk/MsgCreateValidator",
                "value": {
                  "description": {
                    "moniker": "happinteam",
                    "identity": "",
                    "website": "",
                    "security_contact": "",
                    "details": ""
                  },
                  "commission": {
                    "rate": "0.100000000000000000",
                    "max_rate": "0.200000000000000000",
                    "max_change_rate": "0.010000000000000000"
                  },
                  "min_self_delegation": "1",
                  "delegator_address": "akash13znql3asl8aeexhfxyqq4vjtt8r4lq99uqxlg8",
                  "validator_address": "akashvaloper13znql3asl8aeexhfxyqq4vjtt8r4lq99kzgecd",
                  "pubkey": "akashvalconspub1zcjduepq8u3trnf4hrm8g9flrxatw80443gjp8gncnhct2z04guhknrh5rnqfeaa74",
                  "value": {
                    "denom": "uakt",
                    "amount": "9000000"
                  }
                }
              }
            ],
            "fee": {
              "amount": [],
              "gas": "200000"
            },
            "signatures": [
              {
                "pub_key": {
                  "type": "tendermint/PubKeySecp256k1",
                  "value": "Auqc7NPgAd5tp2uIp0jCCxphbTQRvZ3WqF+mChHA1x0x"
                },
                "signature": "RxPynHAYlL5JTUBZYSQEq8XPnWShu62mdvKKEq1tz28pYj+S9tpW1AKlU4Ua4OwgLQCWBOXOfO2Z4feGQz2FJQ=="
              }
            ],
            "memo": "8ed3195e9a3a22070c30075741da4fd0ef86b81d@185.159.129.152:26656"
          }
        },
        {
          "type": "cosmos-sdk/StdTx",
          "value": {
            "msg": [
              {
                "type": "cosmos-sdk/MsgCreateValidator",
                "value": {
                  "description": {
                    "moniker": "headroomst",
                    "identity": "",
                    "website": "",
                    "security_contact": "",
                    "details": ""
                  },
                  "commission": {
                    "rate": "0.100000000000000000",
                    "max_rate": "0.200000000000000000",
                    "max_change_rate": "0.010000000000000000"
                  },
                  "min_self_delegation": "1",
                  "delegator_address": "akash1sc503vphx2v33mmq4ce6auh4redqs6qfzn2he5",
                  "validator_address": "akashvaloper1sc503vphx2v33mmq4ce6auh4redqs6qfg3y3f7",
                  "pubkey": "akashvalconspub1zcjduepqzx4vlf9cfst4e9w887wz6mcayv6wcd5kd6n2tet3eghpt83lz4xqtlxz3d",
                  "value": {
                    "denom": "uakt",
                    "amount": "9000000"
                  }
                }
              }
            ],
            "fee": {
              "amount": [],
              "gas": "200000"
            },
            "signatures": [
              {
                "pub_key": {
                  "type": "tendermint/PubKeySecp256k1",
                  "value": "A+avqyu6xxn9iRIzUc5w2pK93f3yYr+KA9ifJ/s2LPrQ"
                },
                "signature": "85dCa1U7iBzAXZg3LlwrJUYMqL/MFYq2YzP7aLDquShpp9AxWyKSetZ8MjB7PXAdZvljOYpWbXNemgjpuWrdwA=="
              }
            ],
            "memo": "ab2d2147f38eb3df8f8c8ff5f4c24850dc0f41ff@134.209.167.141:26656"
          }
        },
        {
          "type": "cosmos-sdk/StdTx",
          "value": {
            "msg": [
              {
                "type": "cosmos-sdk/MsgCreateValidator",
                "value": {
                  "description": {
                    "moniker": "huglester",
                    "identity": "",
                    "website": "",
                    "security_contact": "",
                    "details": ""
                  },
                  "commission": {
                    "rate": "0.100000000000000000",
                    "max_rate": "0.200000000000000000",
                    "max_change_rate": "0.010000000000000000"
                  },
                  "min_self_delegation": "1",
                  "delegator_address": "akash1ellddzavln2sefg4jjrk9vp49hjvmhwt9ntpg0",
                  "validator_address": "akashvaloper1ellddzavln2sefg4jjrk9vp49hjvmhwt0398c9",
                  "pubkey": "akashvalconspub1zcjduepqudkpzemh70qkhpr4gljkas6cremfje2ga8juftw2we3h50n9tlsqqy9znc",
                  "value": {
                    "denom": "uakt",
                    "amount": "9000000"
                  }
                }
              }
            ],
            "fee": {
              "amount": [],
              "gas": "200000"
            },
            "signatures": [
              {
                "pub_key": {
                  "type": "tendermint/PubKeySecp256k1",
                  "value": "Ah3AuEZkC6IAYooSh3hPvACt8Cd1ZucLnAA+y9Y+poHP"
                },
                "signature": "2+wZ017105HW6pqgREGvi7VU23fLcmzQlh6KML4zL8YO5CBtmC0mrMu9LSzR9oMNmap80KJ2tmPUCqJdspGQfg=="
              }
            ],
            "memo": "2536129387df4cd89acfd5eaad152af7d6d2d056@88.99.226.248:26656"
          }
        },
        {
          "type": "cosmos-sdk/StdTx",
          "value": {
            "msg": [
              {
                "type": "cosmos-sdk/MsgCreateValidator",
                "value": {
                  "description": {
                    "moniker": "isillien",
                    "identity": "",
                    "website": "",
                    "security_contact": "",
                    "details": ""
                  },
                  "commission": {
                    "rate": "0.100000000000000000",
                    "max_rate": "0.200000000000000000",
                    "max_change_rate": "0.010000000000000000"
                  },
                  "min_self_delegation": "1",
                  "delegator_address": "akash1whxqrpfaup97nw0mfecxe4rm4nwy3h3lsqpcy7",
                  "validator_address": "akashvaloper1whxqrpfaup97nw0mfecxe4rm4nwy3h3l6z0755",
                  "pubkey": "akashvalconspub1zcjduepqkllnwldxdeltyv7fpayaynumqekgvrm6yyy93q8g8mlsyktpmq9q9uhctj",
                  "value": {
                    "denom": "uakt",
                    "amount": "9000000"
                  }
                }
              }
            ],
            "fee": {
              "amount": [],
              "gas": "200000"
            },
            "signatures": [
              {
                "pub_key": {
                  "type": "tendermint/PubKeySecp256k1",
                  "value": "AoTsSfPCRxeufW2PXNrFiIEP81N6dGz4ZFZd2tEu+iNk"
                },
                "signature": "LP9mM0I2rHBWWLle/njaliKdQbytzj0cS4/BjNDKAvFJ5HyQ9pCCgud7lMdFMJTcDzOyTjWndzUA8c20BCokTw=="
              }
            ],
            "memo": "58a0cfdbdcc9ff3e21ab40f96a0bb6fcfde74f43@95.217.167.142:26656"
          }
        },
        {
          "type": "cosmos-sdk/StdTx",
          "value": {
            "msg": [
              {
                "type": "cosmos-sdk/MsgCreateValidator",
                "value": {
                  "description": {
                    "moniker": "filimon",
                    "identity": "",
                    "website": "",
                    "security_contact": "",
                    "details": ""
                  },
                  "commission": {
                    "rate": "0.100000000000000000",
                    "max_rate": "0.200000000000000000",
                    "max_change_rate": "0.010000000000000000"
                  },
                  "min_self_delegation": "1",
                  "delegator_address": "akash1mfudweujyw5jq20rh0p7xw6vaf0yazrlph0fkh",
                  "validator_address": "akashvaloper1mfudweujyw5jq20rh0p7xw6vaf0yazrlt4p0xa",
                  "pubkey": "akashvalconspub1zcjduepqza2x6l29jghzzzrjcgl0cjt43uq3atkwte56qu6dn0frft58yqss7h5544",
                  "value": {
                    "denom": "uakt",
                    "amount": "9000000"
                  }
                }
              }
            ],
            "fee": {
              "amount": [],
              "gas": "200000"
            },
            "signatures": [
              {
                "pub_key": {
                  "type": "tendermint/PubKeySecp256k1",
                  "value": "Ayi28hvu4R+d6EQcp8XfUpWRNckVoBxXlmoF3fnhkaF+"
                },
                "signature": "poC4DTlAcFsYya9XuFV/BKW0+IjPoNKyHcY7lZWDmA0Xiy3sVpwIWu6ldx5YLpMSsDPliPUGjg5VOya0W0UHbw=="
              }
            ],
            "memo": "e3e52eb00729957215b99f6565fc182daa753743@45.239.19.13:26656"
          }
        },
        {
          "type": "cosmos-sdk/StdTx",
          "value": {
            "msg": [
              {
                "type": "cosmos-sdk/MsgCreateValidator",
                "value": {
                  "description": {
                    "moniker": "7d36d45dfe1e",
                    "identity": "",
                    "website": "",
                    "security_contact": "",
                    "details": ""
                  },
                  "commission": {
                    "rate": "0.100000000000000000",
                    "max_rate": "0.200000000000000000",
                    "max_change_rate": "0.010000000000000000"
                  },
                  "min_self_delegation": "1",
                  "delegator_address": "akash17jsn7wld5pwcfmmxzkzv652xa4zfh94nawc82k",
                  "validator_address": "akashvaloper17jsn7wld5pwcfmmxzkzv652xa4zfh94nhvkp6u",
                  "pubkey": "akashvalconspub1zcjduepqure03qpry8lp8z6g2tsrrq2dt7y57jndzhpm5d787yqtzuknx2gqutdj95",
                  "value": {
                    "denom": "uakt",
                    "amount": "9000000"
                  }
                }
              }
            ],
            "fee": {
              "amount": [],
              "gas": "200000"
            },
            "signatures": [
              {
                "pub_key": {
                  "type": "tendermint/PubKeySecp256k1",
                  "value": "A4KPTYgi900zhX+2tknqsmXLKle89SLuq0lklOUpVV1Q"
                },
                "signature": "HibadwPG9AG4WDrBeIPudPKBXn3GrvkS0JjHgYCO31MMZHdZIxwScb8ZMLaVKSNFXzSBUDdT7ENyvOLA1SVEMw=="
              }
            ],
            "memo": "bb029ed42c4aec3a2af0acda589598db2de313a1@172.17.0.7:26656"
          }
        },
        {
          "type": "cosmos-sdk/StdTx",
          "value": {
            "msg": [
              {
                "type": "cosmos-sdk/MsgCreateValidator",
                "value": {
                  "description": {
                    "moniker": "6a66a7e5fa40",
                    "identity": "",
                    "website": "",
                    "security_contact": "",
                    "details": ""
                  },
                  "commission": {
                    "rate": "0.100000000000000000",
                    "max_rate": "0.200000000000000000",
                    "max_change_rate": "0.010000000000000000"
                  },
                  "min_self_delegation": "1",
                  "delegator_address": "akash1t998zlstmz5ee7rqvc37y5ukgfye0h0yywlqua",
                  "validator_address": "akashvaloper1t998zlstmz5ee7rqvc37y5ukgfye0h0ywv3xvh",
                  "pubkey": "akashvalconspub1zcjduepqufmf6vf67n5ejf335fclj7eaem0c7apgfv6fj6etsdkx3dx6vl0q288mm4",
                  "value": {
                    "denom": "uakt",
                    "amount": "9000000"
                  }
                }
              }
            ],
            "fee": {
              "amount": [],
              "gas": "200000"
            },
            "signatures": [
              {
                "pub_key": {
                  "type": "tendermint/PubKeySecp256k1",
                  "value": "AqO23NtnfZ3bSTtACp5PkDvBz2lm1dO/pJ9zHdDHu+zL"
                },
                "signature": "CgFkQeXY+CMGmeBSXD3wnpbUIZhzUcKuwQucxxuYfRwBeKVcbFd5UouIoILY9lk+4R4keKh/t28DDOCKzavuhw=="
              }
            ],
            "memo": "fd4fed7b81b2679709b7d5ed0f9979dc75965e12@172.17.0.6:26656"
          }
        },
        {
          "type": "cosmos-sdk/StdTx",
          "value": {
            "msg": [
              {
                "type": "cosmos-sdk/MsgCreateValidator",
                "value": {
                  "description": {
                    "moniker": "jazza",
                    "identity": "",
                    "website": "",
                    "security_contact": "",
                    "details": ""
                  },
                  "commission": {
                    "rate": "0.100000000000000000",
                    "max_rate": "0.200000000000000000",
                    "max_change_rate": "0.010000000000000000"
                  },
                  "min_self_delegation": "1",
                  "delegator_address": "akash1j5ht0srh0fe59jylzag2xga5y3lmnspyg7zw4c",
                  "validator_address": "akashvaloper1j5ht0srh0fe59jylzag2xga5y3lmnspyzuvg9j",
                  "pubkey": "akashvalconspub1zcjduepqj0hn004kdedyrsrp32h3kvvz9xtmfmetca0kdaspvc7d6x3nnxzschh4hc",
                  "value": {
                    "denom": "uakt",
                    "amount": "9000000"
                  }
                }
              }
            ],
            "fee": {
              "amount": [],
              "gas": "200000"
            },
            "signatures": [
              {
                "pub_key": {
                  "type": "tendermint/PubKeySecp256k1",
                  "value": "Ay9QQ3sd1IP4+wdFoU4A2IvRSp47c1VWJJ4X0qcLr9S+"
                },
                "signature": "aoK/GM8OVVjf51PYqiUCLDhN8u7VkZ5VRvb2paAaJUdyoOBHQjidy9h/EwtpDec/IQJAhhSoK21lzNVlle3Shg=="
              }
            ],
            "memo": "3c66e5becd0b09be1985de96d5f046e02ced1e04@159.65.240.96:26656"
          }
        },
        {
          "type": "cosmos-sdk/StdTx",
          "value": {
            "msg": [
              {
                "type": "cosmos-sdk/MsgCreateValidator",
                "value": {
                  "description": {
                    "moniker": "akash",
                    "identity": "",
                    "website": "",
                    "security_contact": "",
                    "details": ""
                  },
                  "commission": {
                    "rate": "0.100000000000000000",
                    "max_rate": "0.200000000000000000",
                    "max_change_rate": "0.010000000000000000"
                  },
                  "min_self_delegation": "1",
                  "delegator_address": "akash182uccu3n0g0p4td706m2g9cwcp2uhagegns3r4",
                  "validator_address": "akashvaloper182uccu3n0g0p4td706m2g9cwcp2uhagez37hnl",
                  "pubkey": "akashvalconspub1zcjduepq5sl0k95gtwtkr284awsx6xe3pttp8d7v6xk0w6ap377kjyyhjc7qv8fhcq",
                  "value": {
                    "denom": "uakt",
                    "amount": "9000000"
                  }
                }
              }
            ],
            "fee": {
              "amount": [],
              "gas": "200000"
            },
            "signatures": [
              {
                "pub_key": {
                  "type": "tendermint/PubKeySecp256k1",
                  "value": "A9jHFM/K9m0BunOjwQO82uH3TWrj+0jcNXlc2NR+ix4W"
                },
                "signature": "rhc/CiZlvx1ktbQqj7VH/IwTKDUS4ZLfYeg+h+TjTuwBj6DbXdLLu2R93VewbYWincGzhlSInGf8TjulZeNBsA=="
              }
            ],
            "memo": "ffb6c0999e8222ecb4251ff5d6f09f3216eb037f@192.168.1.35:26656"
          }
        },
        {
          "type": "cosmos-sdk/StdTx",
          "value": {
            "msg": [
              {
                "type": "cosmos-sdk/MsgCreateValidator",
                "value": {
                  "description": {
                    "moniker": "kerinovabit",
                    "identity": "",
                    "website": "",
                    "security_contact": "",
                    "details": ""
                  },
                  "commission": {
                    "rate": "0.100000000000000000",
                    "max_rate": "0.200000000000000000",
                    "max_change_rate": "0.010000000000000000"
                  },
                  "min_self_delegation": "1",
                  "delegator_address": "akash1q59qx3aqeqqx60ftzkhc9gv2dq96nr60kxek0q",
                  "validator_address": "akashvaloper1q59qx3aqeqqx60ftzkhc9gv2dq96nr60uyhsl2",
                  "pubkey": "akashvalconspub1zcjduepq55c4tk3fjndqy33fwz5h2dn5xh66tjyr25z0pcwfxe4dqwtwdg4q0fs8t2",
                  "value": {
                    "denom": "uakt",
                    "amount": "9000000"
                  }
                }
              }
            ],
            "fee": {
              "amount": [],
              "gas": "200000"
            },
            "signatures": [
              {
                "pub_key": {
                  "type": "tendermint/PubKeySecp256k1",
                  "value": "AuZJEEDRStSmwxYUACHYZlyWFrqUcOy3oruLdwI6WfDy"
                },
                "signature": "mtdNQPIvVGlraGwi0MfO0lzm9mAmpO8dhQ99sG/OEY4dD0wZ8QYpPv1mRifQNrCLdmJHIeyj88hcprC6Jnd+6w=="
              }
            ],
            "memo": "313582f8bfa45d7a64eddc0f8ce25858b8f7f026@96.126.96.115:26656"
          }
        },
        {
          "type": "cosmos-sdk/StdTx",
          "value": {
            "msg": [
              {
                "type": "cosmos-sdk/MsgCreateValidator",
                "value": {
                  "description": {
                    "moniker": "kuztata",
                    "identity": "",
                    "website": "",
                    "security_contact": "",
                    "details": ""
                  },
                  "commission": {
                    "rate": "0.100000000000000000",
                    "max_rate": "0.200000000000000000",
                    "max_change_rate": "0.010000000000000000"
                  },
                  "min_self_delegation": "1",
                  "delegator_address": "akash10wqf989andw3l2p5ew46zdqc9vpguaxt9t7dw9",
                  "validator_address": "akashvaloper10wqf989andw3l2p5ew46zdqc9vpguaxt0fst70",
                  "pubkey": "akashvalconspub1zcjduepq372rzhsuf29l6gndqxwz859c7g760hy3dg4keutsyj3gk43rv3xqqkjw8p",
                  "value": {
                    "denom": "uakt",
                    "amount": "9000000"
                  }
                }
              }
            ],
            "fee": {
              "amount": [],
              "gas": "200000"
            },
            "signatures": [
              {
                "pub_key": {
                  "type": "tendermint/PubKeySecp256k1",
                  "value": "AkJ4wCh1IoJ0bY3lB8UbA0hYN/pgE1oqbpXaRt7eEd9w"
                },
                "signature": "3odWxm3Ugj+Qq6Coce9PEiEmmIvlqIPvT5w+d6B9MVl9iqlJhE2WVlyFgW4mvow/0GY7VSB/w+qo5LcxJI0Rng=="
              }
            ],
            "memo": "d0ce1d644f33445497eedab47e79be39c18529c0@165.22.37.104:26656"
          }
        },
        {
          "type": "cosmos-sdk/StdTx",
          "value": {
            "msg": [
              {
                "type": "cosmos-sdk/MsgCreateValidator",
                "value": {
                  "description": {
                    "moniker": "19a6254ec149",
                    "identity": "",
                    "website": "",
                    "security_contact": "",
                    "details": ""
                  },
                  "commission": {
                    "rate": "0.100000000000000000",
                    "max_rate": "0.200000000000000000",
                    "max_change_rate": "0.010000000000000000"
                  },
                  "min_self_delegation": "1",
                  "delegator_address": "akash1lamvg7vsdm50hm82u6ycpnpxzaklf57cn34hct",
                  "validator_address": "akashvaloper1lamvg7vsdm50hm82u6ycpnpxzaklf57cenm3gp",
                  "pubkey": "akashvalconspub1zcjduepqkd3wnt3kf8mkftgy7xj54t0lhzn4gjyr4s4srkfq5wjmyqqv637s5e6hwt",
                  "value": {
                    "denom": "uakt",
                    "amount": "9000000"
                  }
                }
              }
            ],
            "fee": {
              "amount": [],
              "gas": "200000"
            },
            "signatures": [
              {
                "pub_key": {
                  "type": "tendermint/PubKeySecp256k1",
                  "value": "Ah0MVbDbHDR1WoKrk/5mQuL4gTTErm+auUE3NiPsmb8Y"
                },
                "signature": "G/1+e4H/Y8TRJ7oqKvoEfBSLyXza6tpcxXr7P3tfWIc6yRkku/tpsWWvLmUFz1z0dGFxa5ZN/XXfwV08nb2Pxg=="
              }
            ],
            "memo": "a829b4f5f7fe499e9dd3b0b1028d85823c6ec444@172.17.0.7:26656"
          }
        },
        {
          "type": "cosmos-sdk/StdTx",
          "value": {
            "msg": [
              {
                "type": "cosmos-sdk/MsgCreateValidator",
                "value": {
                  "description": {
                    "moniker": "lkotka",
                    "identity": "",
                    "website": "",
                    "security_contact": "",
                    "details": ""
                  },
                  "commission": {
                    "rate": "0.100000000000000000",
                    "max_rate": "0.200000000000000000",
                    "max_change_rate": "0.010000000000000000"
                  },
                  "min_self_delegation": "1",
                  "delegator_address": "akash1hmkrmf9qcknny9ctd392h0zy8r44vvwddye75l",
                  "validator_address": "akashvaloper1hmkrmf9qcknny9ctd392h0zy8r44vvwd8xhcy4",
                  "pubkey": "akashvalconspub1zcjduepq23nr5580mpyskuunrzkkzkgfugreexdxhjpgc2d3nuvlrtw3mtksv89utj",
                  "value": {
                    "denom": "uakt",
                    "amount": "9000000"
                  }
                }
              }
            ],
            "fee": {
              "amount": [],
              "gas": "200000"
            },
            "signatures": [
              {
                "pub_key": {
                  "type": "tendermint/PubKeySecp256k1",
                  "value": "A6kVPy8/ZNH6ZbBC6BwVjAGva4UacpHdNj74nr7BKAk4"
                },
                "signature": "cJgweqhjVHETfUQBMhDc3royJL818RKinf1XTlbW4CYUS2cyVLLDTad1uXi/gwAtt5fi2kUEsFr4CMK9P8jrEA=="
              }
            ],
            "memo": "6b5203c34266ab5146bc1bd553981ff4d7b690db@173.230.148.108:26656"
          }
        },
        {
          "type": "cosmos-sdk/StdTx",
          "value": {
            "msg": [
              {
                "type": "cosmos-sdk/MsgCreateValidator",
                "value": {
                  "description": {
                    "moniker": "m37x",
                    "identity": "",
                    "website": "",
                    "security_contact": "",
                    "details": ""
                  },
                  "commission": {
                    "rate": "0.100000000000000000",
                    "max_rate": "0.200000000000000000",
                    "max_change_rate": "0.010000000000000000"
                  },
                  "min_self_delegation": "1",
                  "delegator_address": "akash1a3zcxfv2ee7azyh5ksnx3mrzs5wdqshcqgsh30",
                  "validator_address": "akashvaloper1a3zcxfv2ee7azyh5ksnx3mrzs5wdqshc2273p9",
                  "pubkey": "akashvalconspub1zcjduepqtfph2u87shfxey49qcstzkhfxs62syx2qrdr45lkkuzqztjwr49sdl3h4q",
                  "value": {
                    "denom": "uakt",
                    "amount": "9000000"
                  }
                }
              }
            ],
            "fee": {
              "amount": [],
              "gas": "200000"
            },
            "signatures": [
              {
                "pub_key": {
                  "type": "tendermint/PubKeySecp256k1",
                  "value": "AhcBFtOn7KqxUXb8JFAsVL4UgUDfQYIyj/ld7k56TSLe"
                },
                "signature": "++riBov8IfeqKLgmLF6u/Ng3S9QqagRygAYOZZ8J44lafMyWzIFy6o5SbdnvP/nhIAi36CmlKuoccudE4qK74g=="
              }
            ],
            "memo": "ed4ca28935ccfd63b83478f1d37820101f05cee0@138.201.135.79:26656"
          }
        },
        {
          "type": "cosmos-sdk/StdTx",
          "value": {
            "msg": [
              {
                "type": "cosmos-sdk/MsgCreateValidator",
                "value": {
                  "description": {
                    "moniker": "mikhail_chitin",
                    "identity": "",
                    "website": "",
                    "security_contact": "",
                    "details": ""
                  },
                  "commission": {
                    "rate": "0.100000000000000000",
                    "max_rate": "0.200000000000000000",
                    "max_change_rate": "0.010000000000000000"
                  },
                  "min_self_delegation": "1",
                  "delegator_address": "akash1lklata9zlvw9nw0dn4awf23qdcz5f7nysr3smu",
                  "validator_address": "akashvaloper1lklata9zlvw9nw0dn4awf23qdcz5f7ny6plktk",
                  "pubkey": "akashvalconspub1zcjduepqv3x8ljzdlculf9qj90v952etkgtrtuz4vkz8m92dgsk608p97l0qw2cd72",
                  "value": {
                    "denom": "uakt",
                    "amount": "9000000"
                  }
                }
              }
            ],
            "fee": {
              "amount": [],
              "gas": "200000"
            },
            "signatures": [
              {
                "pub_key": {
                  "type": "tendermint/PubKeySecp256k1",
                  "value": "A99mGSv9A5c8oQfp0LrOJRdlQFx3/QuKBxPitmWvA5b4"
                },
                "signature": "DaeKtO6P04rTp3upIZxA/TvwfbweF8bzfpygv7VaKC0PZWlbJuUmuQQLA4J0Y6dQPdnKt6qmmdC0UxhH8UG93g=="
              }
            ],
            "memo": "d8e600d5c3e971d253c72c9fdc1329da36461281@78.47.146.254:26656"
          }
        },
        {
          "type": "cosmos-sdk/StdTx",
          "value": {
            "msg": [
              {
                "type": "cosmos-sdk/MsgCreateValidator",
                "value": {
                  "description": {
                    "moniker": "mindstyle",
                    "identity": "",
                    "website": "",
                    "security_contact": "",
                    "details": ""
                  },
                  "commission": {
                    "rate": "0.100000000000000000",
                    "max_rate": "0.200000000000000000",
                    "max_change_rate": "0.010000000000000000"
                  },
                  "min_self_delegation": "1",
                  "delegator_address": "akash1tpy6vpckh9ee0456h6qxjcatll45f7s7qyf78d",
                  "validator_address": "akashvaloper1tpy6vpckh9ee0456h6qxjcatll45f7s72x8ch8",
                  "pubkey": "akashvalconspub1zcjduepq0dsjhx7gekzf3ny9m0lm2pzpj93dl2dken37ysmk27qht9hxpvrs8htvsh",
                  "value": {
                    "denom": "uakt",
                    "amount": "9000000"
                  }
                }
              }
            ],
            "fee": {
              "amount": [],
              "gas": "200000"
            },
            "signatures": [
              {
                "pub_key": {
                  "type": "tendermint/PubKeySecp256k1",
                  "value": "AyrvX04iQYXtoyVJ+kccDMtuLHpavYcvz9kcA4tGqcpr"
                },
                "signature": "oTe6F+y7MHhSFj+P+IrnFvuhGyJhDMDTAZTHYE8DZkB2VaJ8l6w5Mf7X5H+QjWIjsjaaZvODGZj9MIGRs7nwFQ=="
              }
            ],
            "memo": "50d60d92c176360b860580aab0d38a7092a39f8d@95.111.234.234:26656"
          }
        },
        {
          "type": "cosmos-sdk/StdTx",
          "value": {
            "msg": [
              {
                "type": "cosmos-sdk/MsgCreateValidator",
                "value": {
                  "description": {
                    "moniker": "motweb",
                    "identity": "",
                    "website": "",
                    "security_contact": "",
                    "details": ""
                  },
                  "commission": {
                    "rate": "0.100000000000000000",
                    "max_rate": "0.200000000000000000",
                    "max_change_rate": "0.010000000000000000"
                  },
                  "min_self_delegation": "1",
                  "delegator_address": "akash1fq58acf5qk3v6p0s6cv6pyyx7xyr6p0tyuqn5k",
                  "validator_address": "akashvaloper1fq58acf5qk3v6p0s6cv6pyyx7xyr6p0tw7w4yu",
                  "pubkey": "akashvalconspub1zcjduepq7y3g6df29akar6k2z6dekwz9tcpesmzgmaxr0htxlztujkm7qstsf3g8e6",
                  "value": {
                    "denom": "uakt",
                    "amount": "9000000"
                  }
                }
              }
            ],
            "fee": {
              "amount": [],
              "gas": "200000"
            },
            "signatures": [
              {
                "pub_key": {
                  "type": "tendermint/PubKeySecp256k1",
                  "value": "Ahwl5OMh7s3mvlpDRH5mRtbfg6u6nGsktBfotjRNa+pY"
                },
                "signature": "jf5k4peYH5Lj3Qs3k+j1HCATLdOxi/+koZEbdq2qAscHIBjBtEACXa4ySLSvjctObJgm6f5HKHabPbOfnjyTjw=="
              }
            ],
            "memo": "cc05883a346360e451a1642efe1100ef6d35d943@104.237.153.71:26656"
          }
        },
        {
          "type": "cosmos-sdk/StdTx",
          "value": {
            "msg": [
              {
                "type": "cosmos-sdk/MsgCreateValidator",
                "value": {
                  "description": {
                    "moniker": "novy",
                    "identity": "",
                    "website": "",
                    "security_contact": "",
                    "details": ""
                  },
                  "commission": {
                    "rate": "0.100000000000000000",
                    "max_rate": "0.200000000000000000",
                    "max_change_rate": "0.010000000000000000"
                  },
                  "min_self_delegation": "1",
                  "delegator_address": "akash1fuw60j0pa56y65qfv2usymm2a0n2ncc2egz45r",
                  "validator_address": "akashvaloper1fuw60j0pa56y65qfv2usymm2a0n2ncc2n2vnyf",
                  "pubkey": "akashvalconspub1zcjduepqg709uxjh57kpscaqfgx989mkhg8e3l2ytxfnvxkh3vvhg7ae7uuqymvv0s",
                  "value": {
                    "denom": "uakt",
                    "amount": "9000000"
                  }
                }
              }
            ],
            "fee": {
              "amount": [],
              "gas": "200000"
            },
            "signatures": [
              {
                "pub_key": {
                  "type": "tendermint/PubKeySecp256k1",
                  "value": "AglBp7HTHuycgCpUiEKfkOQFTUwwH5HlrpXlZfsLsqCh"
                },
                "signature": "6aJTyJxVhJlpaVxsADj4MqvNKtunLg022DL8th/a/Ch05DmPg2kockeFM+fFjyDJHML9GrmNiZPZe6Aa322JCA=="
              }
            ],
            "memo": "97be261d25600b751aef3e29c169108125a665cd@51.254.53.41:26656"
          }
        },
        {
          "type": "cosmos-sdk/StdTx",
          "value": {
            "msg": [
              {
                "type": "cosmos-sdk/MsgCreateValidator",
                "value": {
                  "description": {
                    "moniker": "eb3a83b537ba",
                    "identity": "",
                    "website": "",
                    "security_contact": "",
                    "details": ""
                  },
                  "commission": {
                    "rate": "0.100000000000000000",
                    "max_rate": "0.200000000000000000",
                    "max_change_rate": "0.010000000000000000"
                  },
                  "min_self_delegation": "1",
                  "delegator_address": "akash179y22jxz72ltul387h5xfnlvtmwxpn5w9hyqn4",
                  "validator_address": "akashvaloper179y22jxz72ltul387h5xfnlvtmwxpn5w042xrl",
                  "pubkey": "akashvalconspub1zcjduepqyxn9geaqarykqp9qdp49ey8p9f5r7k63ym9ax77sq2wv6nx4857q988qy3",
                  "value": {
                    "denom": "uakt",
                    "amount": "9000000"
                  }
                }
              }
            ],
            "fee": {
              "amount": [],
              "gas": "200000"
            },
            "signatures": [
              {
                "pub_key": {
                  "type": "tendermint/PubKeySecp256k1",
                  "value": "AwvyGz43ZS8mNE2ImAIaHfVJNfd8B8GfNavNntDNao41"
                },
                "signature": "ti1xwZp+mzaEb66uA7T31DNVVPdWg0quikqnhASurHUfdf5xHQ0kw+jq7itKMk+wwxG4/xCukQK1HMI9MKQhzw=="
              }
            ],
            "memo": "598473d08c3f4b13df1a43ef599a91d5a5de6534@172.17.0.7:26656"
          }
        },
        {
          "type": "cosmos-sdk/StdTx",
          "value": {
            "msg": [
              {
                "type": "cosmos-sdk/MsgCreateValidator",
                "value": {
                  "description": {
                    "moniker": "99299b909fff",
                    "identity": "",
                    "website": "",
                    "security_contact": "",
                    "details": ""
                  },
                  "commission": {
                    "rate": "0.100000000000000000",
                    "max_rate": "0.200000000000000000",
                    "max_change_rate": "0.010000000000000000"
                  },
                  "min_self_delegation": "1",
                  "delegator_address": "akash1lgs9y7unv58quetm849g3fmvtrgtqlw48rzadt",
                  "validator_address": "akashvaloper1lgs9y7unv58quetm849g3fmvtrgtqlw4dpvmap",
                  "pubkey": "akashvalconspub1zcjduepql6yk6lkyryrv8etwq57swsq0kqyvjggvrhvetevm5rh0pgmc7yrs3c7q7m",
                  "value": {
                    "denom": "uakt",
                    "amount": "9000000"
                  }
                }
              }
            ],
            "fee": {
              "amount": [],
              "gas": "200000"
            },
            "signatures": [
              {
                "pub_key": {
                  "type": "tendermint/PubKeySecp256k1",
                  "value": "AtQj1vVvujC5ytPt7YcReUA3SlHGzIorcIm4rByG1g3q"
                },
                "signature": "7gWhFDWTPNqh1ApTRonYtzvzmpdDrZtZtIXcOZ0NGmQKaFtUlOQXbXCiuemxJsf3bKFyjjtRC94ZKe335lnppg=="
              }
            ],
            "memo": "705bbbecd623753b20724886716685e4e4fb872b@172.17.0.6:26656"
          }
        },
        {
          "type": "cosmos-sdk/StdTx",
          "value": {
            "msg": [
              {
                "type": "cosmos-sdk/MsgCreateValidator",
                "value": {
                  "description": {
                    "moniker": "pi0bin",
                    "identity": "",
                    "website": "",
                    "security_contact": "",
                    "details": ""
                  },
                  "commission": {
                    "rate": "0.100000000000000000",
                    "max_rate": "0.200000000000000000",
                    "max_change_rate": "0.010000000000000000"
                  },
                  "min_self_delegation": "1",
                  "delegator_address": "akash13nhlv0q6p70ez3ye0gfn6cmu008yeq3wh65q8w",
                  "validator_address": "akashvaloper13nhlv0q6p70ez3ye0gfn6cmu008yeq3wac6xhy",
                  "pubkey": "akashvalconspub1zcjduepq4lv8uf54v92v8ph93p30z3yx234r0dxcsyve4zfv2usmn3664hgslsj9vu",
                  "value": {
                    "denom": "uakt",
                    "amount": "9000000"
                  }
                }
              }
            ],
            "fee": {
              "amount": [],
              "gas": "200000"
            },
            "signatures": [
              {
                "pub_key": {
                  "type": "tendermint/PubKeySecp256k1",
                  "value": "AoQCDrar2yfF0fFtCc+KIOS96I0zs9LXbb9ED9Xy7S5W"
                },
                "signature": "4EHC9MzpnOy+CI8dJ779Mg0k9mVwfUxL7x4zqORGlQFabYR9wJ4xc95+T7SL5X90uWdj+kPECtyYzR25ENF6BQ=="
              }
            ],
            "memo": "a184f5cd8b610652cbdf5da1f7bbdcc396d13e65@64.225.57.157:26656"
          }
        },
        {
          "type": "cosmos-sdk/StdTx",
          "value": {
            "msg": [
              {
                "type": "cosmos-sdk/MsgCreateValidator",
                "value": {
                  "description": {
                    "moniker": "ping-pub",
                    "identity": "",
                    "website": "",
                    "security_contact": "",
                    "details": ""
                  },
                  "commission": {
                    "rate": "0.100000000000000000",
                    "max_rate": "0.200000000000000000",
                    "max_change_rate": "0.010000000000000000"
                  },
                  "min_self_delegation": "1",
                  "delegator_address": "akash1nxsdzy2hppw6slpxg0yz2mvrtas0sdhsfwgevx",
                  "validator_address": "akashvaloper1nxsdzy2hppw6slpxg0yz2mvrtas0sdhsrvxluv",
                  "pubkey": "akashvalconspub1zcjduepqwklwxemzv0dwj6sm7duk4svy83ufqftkw4pfr6ky6kuuxlx0ulkqyd5ted",
                  "value": {
                    "denom": "uakt",
                    "amount": "9000000"
                  }
                }
              }
            ],
            "fee": {
              "amount": [],
              "gas": "200000"
            },
            "signatures": [
              {
                "pub_key": {
                  "type": "tendermint/PubKeySecp256k1",
                  "value": "AnihmuwluoQrqh8g9mzCUBpGxBckmx+WbNy24LaRaXFx"
                },
                "signature": "MKgPwvKnrWzhU2ziqhDViSs5/CMKKyA9TJKD5dTNQDcM3H9M1Hj6g+2MIwgcZKFUyMIts+A0dqkw9xI3q7yx4g=="
              }
            ],
            "memo": "c667323a2eed7f6c84f5ab96d01adc82413f113a@207.148.103.197:26656"
          }
        },
        {
          "type": "cosmos-sdk/StdTx",
          "value": {
<<<<<<< HEAD
            "address": "akash1lq8th6h20vftfw748f67nzkwztqwf8tjxnjtwd",
            "coins": [
              {
                "denom": "uakt",
                "amount": "10000000"
              }
            ],
            "public_key": "akashpub1addwnpepqff90y55z04g2srf0xl3gkdl47gkqxg042qxz69zajz3kpa03r3m222zllp",
            "account_number": 0,
            "sequence": 0
          }
        },
        {
          "type": "cosmos-sdk/Account",
          "value": {
            "address": "akash13ecz2gwv37k5elcmgvjvtckz0hc3qeshcxsz5v",
            "coins": [
              {
                "denom": "uakt",
                "amount": "10000000"
              }
            ],
            "public_key": "",
            "account_number": 0,
            "sequence": 0
          }
        },
        {
          "type": "cosmos-sdk/Account",
          "value": {
            "address": "akash1lklata9zlvw9nw0dn4awf23qdcz5f7nysr3smu",
            "coins": [
              {
                "denom": "uakt",
                "amount": "10000000"
              }
            ],
            "public_key": "",
            "account_number": 0,
            "sequence": 0
          }
        },
        {
          "type": "cosmos-sdk/Account",
          "value": {
            "address": "akash1zq96fn7etffj3aw7pfcxnuv6qm0uepqewwkmc7",
            "coins": [
              {
                "denom": "uakt",
                "amount": "10000000"
              }
            ],
            "public_key": "",
            "account_number": 0,
            "sequence": 0
          }
        },
        {
          "type": "cosmos-sdk/Account",
          "value": {
            "address": "akash1ctkmdgv2dznc8090jjwfqkm3qaxuugnlly49a5",
            "coins": [
              {
                "denom": "uakt",
                "amount": "10000000"
              }
            ],
            "public_key": "",
            "account_number": 0,
            "sequence": 0
          }
        },
        {
          "type": "cosmos-sdk/Account",
          "value": {
            "address": "akash1htn7qxhassswa4lu4d0r4vwszgt53djme0jg4h",
            "coins": [
              {
                "denom": "uakt",
                "amount": "10000000"
              }
            ],
            "public_key": "",
            "account_number": 0,
            "sequence": 0
          }
        },
        {
          "type": "cosmos-sdk/Account",
          "value": {
            "address": "akash1f2d64pnm4k7z7k0xlh7d8r8pq7a7ypmmllha8v",
            "coins": [
              {
                "denom": "uakt",
                "amount": "10000000"
              }
            ],
            "public_key": "",
            "account_number": 0,
            "sequence": 0
          }
        },
        {
          "type": "cosmos-sdk/Account",
          "value": {
            "address": "akash1a5m0cpa9fruzdfjlgth665z55d34gylgf60nrd",
            "coins": [
              {
                "denom": "uakt",
                "amount": "10000000"
              }
            ],
            "public_key": "",
            "account_number": 0,
            "sequence": 0
          }
        },
        {
          "type": "cosmos-sdk/Account",
          "value": {
            "address": "akash1xm6ru486uvs07n3d3fnjsxwcj6ju9ktp4hssmm",
            "coins": [
              {
                "denom": "uakt",
                "amount": "10000000"
              }
            ],
            "public_key": "",
            "account_number": 0,
            "sequence": 0
          }
        },
        {
          "type": "cosmos-sdk/Account",
          "value": {
            "address": "akash1ecjr8e7ammcmwfes4t33ceza8mt3yvv3ahpj7u",
            "coins": [
              {
                "denom": "uakt",
                "amount": "10000000"
              }
            ],
            "public_key": "",
            "account_number": 0,
            "sequence": 0
          }
        },
        {
          "type": "cosmos-sdk/Account",
          "value": {
            "address": "akash1nmjnkpnnzs792lgfa0h2uyeu8cqh4q4zuz0slk",
            "coins": [
              {
                "denom": "uakt",
                "amount": "10000000"
              }
            ],
            "public_key": "",
            "account_number": 0,
            "sequence": 0
          }
        },
        {
          "type": "cosmos-sdk/Account",
          "value": {
            "address": "akash165de5q0n5fwwzuz8n7m9fnz8jg7hefce5r37mc",
            "coins": [
              {
                "denom": "uakt",
                "amount": "10000000"
              }
            ],
            "public_key": "",
            "account_number": 0,
            "sequence": 0
          }
        },
        {
          "type": "cosmos-sdk/Account",
          "value": {
            "address": "akash18er7ddkyz8nv8vjq6a0sg2k37yvd8ttunnvekh",
            "coins": [
              {
                "denom": "uakt",
                "amount": "10000000"
              }
            ],
            "public_key": "",
            "account_number": 0,
            "sequence": 0
          }
        },
        {
          "type": "cosmos-sdk/Account",
          "value": {
            "address": "akash1easdmf70lnrxr0vk4g7grq98rxn7sfne0p9ck3",
            "coins": [
              {
                "denom": "uakt",
                "amount": "10000000"
              }
            ],
            "public_key": "",
            "account_number": 0,
            "sequence": 0
          }
        },
        {
          "type": "cosmos-sdk/Account",
          "value": {
            "address": "akash1aq6qf276ery0c2djmpseuqapqhjeue4p368s6j",
            "coins": [
              {
                "denom": "uakt",
                "amount": "10000000"
              }
            ],
            "public_key": "",
            "account_number": 0,
            "sequence": 0
          }
        },
        {
          "type": "cosmos-sdk/Account",
          "value": {
            "address": "akash1jup44d9sc2vdxnpv5l8f5lvxmx6wuwacvj3m6a",
            "coins": [
              {
                "denom": "uakt",
                "amount": "10000000"
              }
            ],
            "public_key": "",
            "account_number": 0,
            "sequence": 0
          }
        },
        {
          "type": "cosmos-sdk/Account",
          "value": {
            "address": "akash1qvjsgpx9pwre8xq3wza4cg25t7ufv77xl6pkx2",
            "coins": [
              {
                "denom": "uakt",
                "amount": "10000000"
              }
            ],
            "public_key": "",
            "account_number": 0,
            "sequence": 0
          }
        },
        {
          "type": "cosmos-sdk/Account",
          "value": {
            "address": "akash1466en7px95fraq5dh92924h85vjyllkym3uwcc",
            "coins": [
              {
                "denom": "uakt",
                "amount": "10000000"
              }
            ],
            "public_key": "",
            "account_number": 0,
            "sequence": 0
          }
        },
        {
          "type": "cosmos-sdk/Account",
          "value": {
            "address": "akash1pc0xst3r5tuh6lkcsy3rtawk7wnqa8k8msdxet",
            "coins": [
              {
                "denom": "uakt",
                "amount": "10000000"
              }
            ],
            "public_key": "",
            "account_number": 0,
            "sequence": 0
          }
        },
        {
          "type": "cosmos-sdk/Account",
          "value": {
            "address": "akash1ajqsyvdzl06p8nsn47fk9t906dhxg3jsup2hhu",
            "coins": [
              {
                "denom": "uakt",
                "amount": "10000000"
              }
            ],
            "public_key": "",
            "account_number": 0,
            "sequence": 0
          }
        },
        {
          "type": "cosmos-sdk/Account",
          "value": {
            "address": "akash1t8hmyjr0rf99pfs8wgsda9cr74m7pklrnrn026",
            "coins": [
              {
                "denom": "uakt",
                "amount": "10000000"
              }
            ],
            "public_key": "",
            "account_number": 0,
            "sequence": 0
          }
        },
        {
          "type": "cosmos-sdk/Account",
          "value": {
            "address": "akash1qng4jhdjc97c9nw62qzt9qn9ntvd44lmm23jee",
            "coins": [
              {
                "denom": "uakt",
                "amount": "10000000"
              }
            ],
            "public_key": "",
            "account_number": 0,
            "sequence": 0
          }
        },
        {
          "type": "cosmos-sdk/Account",
          "value": {
            "address": "akash1zafuwpreasxnyanw9au7d8tlrs8rfj6zyqv7um",
            "coins": [
              {
                "denom": "uakt",
                "amount": "10000000"
              }
            ],
            "public_key": "",
            "account_number": 0,
            "sequence": 0
          }
        },
        {
          "type": "cosmos-sdk/Account",
          "value": {
            "address": "akash16wy6yxemznjln5a36qpu2zff4mkt8m9zl0azva",
            "coins": [
              {
                "denom": "uakt",
                "amount": "10000000"
              }
            ],
            "public_key": "",
            "account_number": 0,
            "sequence": 0
          }
        },
        {
          "type": "cosmos-sdk/Account",
          "value": {
            "address": "akash1gzlw8tuztutvjmja6cel4dewx3xpss7wj0tg9r",
            "coins": [
              {
                "denom": "uakt",
                "amount": "10000000"
              }
            ],
            "public_key": "",
            "account_number": 0,
            "sequence": 0
          }
        },
        {
          "type": "cosmos-sdk/Account",
          "value": {
            "address": "akash190v7vmnh8cqm4cl09jf0j248z468w7825c6qkn",
            "coins": [
              {
                "denom": "uakt",
                "amount": "10000000"
              }
            ],
            "public_key": "",
            "account_number": 0,
            "sequence": 0
          }
        },
        {
          "type": "cosmos-sdk/Account",
          "value": {
            "address": "akash1hme3yu8c93jnhv74mcht7agwe5thp8qpzlw0ec",
            "coins": [
              {
                "denom": "uakt",
                "amount": "10000000"
              }
            ],
            "public_key": "",
            "account_number": 0,
            "sequence": 0
          }
        },
        {
          "type": "cosmos-sdk/Account",
          "value": {
            "address": "akash18hgrtvt5uckl4pm88d6vavygavw67n2t74g45t",
            "coins": [
              {
                "denom": "uakt",
                "amount": "10000000"
              }
            ],
            "public_key": "",
            "account_number": 0,
            "sequence": 0
          }
        },
        {
          "type": "cosmos-sdk/Account",
          "value": {
            "address": "akash1uefyvs83f98ekhrdkg57m8vulapfgpqh0ufvm3",
            "coins": [
              {
                "denom": "uakt",
                "amount": "10000000"
              }
            ],
            "public_key": "",
            "account_number": 0,
            "sequence": 0
          }
        },
        {
          "type": "cosmos-sdk/Account",
          "value": {
            "address": "akash15nfzgcs8upfz0586prlt67m9xfe0gkz8mj5tww",
            "coins": [
              {
                "denom": "uakt",
                "amount": "10000000"
              }
            ],
            "public_key": "",
            "account_number": 0,
            "sequence": 0
          }
        },
        {
          "type": "cosmos-sdk/Account",
          "value": {
            "address": "akash13hvvnwwlfxluaseghud7g26auv5gahl6jtqp40",
            "coins": [
              {
                "denom": "uakt",
                "amount": "10000000"
              }
            ],
            "public_key": "",
            "account_number": 0,
            "sequence": 0
          }
        },
        {
          "type": "cosmos-sdk/Account",
          "value": {
            "address": "akash1u73246c7ze0wh54z083pfdmpm8dms9ttsnczzs",
            "coins": [
              {
                "denom": "uakt",
                "amount": "10000000"
              }
            ],
            "public_key": "",
            "account_number": 0,
            "sequence": 0
          }
        },
        {
          "type": "cosmos-sdk/Account",
          "value": {
            "address": "akash1xgyppnk57cukzre6emp3gzumqx0x53hh3rllts",
            "coins": [
              {
                "denom": "uakt",
                "amount": "10000000"
              }
            ],
            "public_key": "",
            "account_number": 0,
            "sequence": 0
          }
        },
        {
          "type": "cosmos-sdk/Account",
          "value": {
            "address": "akash1lwk3e88n6psqqfw68pamkv5m9xveutkv58d5af",
            "coins": [
              {
                "denom": "uakt",
                "amount": "10000000"
              }
            ],
            "public_key": "",
            "account_number": 0,
            "sequence": 0
          }
        },
        {
          "type": "cosmos-sdk/Account",
          "value": {
            "address": "akash12fe7xt8m9g8knsyd3ewrujgw7pulzd7ddwqk4v",
            "coins": [
              {
                "denom": "uakt",
                "amount": "10000000"
              }
            ],
            "public_key": "",
            "account_number": 0,
            "sequence": 0
          }
        },
        {
          "type": "cosmos-sdk/Account",
          "value": {
            "address": "akash1zrt6s4f20a75skwg3qwcsy60nkrvt60aat24q7",
            "coins": [
              {
                "denom": "uakt",
                "amount": "10000000"
              }
            ],
            "public_key": "",
            "account_number": 0,
            "sequence": 0
          }
        },
        {
          "type": "cosmos-sdk/Account",
          "value": {
            "address": "akash12dx7h6u93y4wtvsr5rejvypr9tmkgxml9nqjxr",
            "coins": [
              {
                "denom": "uakt",
                "amount": "10000000"
              }
            ],
            "public_key": "",
            "account_number": 0,
            "sequence": 0
          }
        },
        {
          "type": "cosmos-sdk/Account",
          "value": {
            "address": "akash1q73dt6668xatn7yyyus9mdrg2mp76dawgwmd2v",
            "coins": [
              {
                "denom": "uakt",
                "amount": "10000000"
              }
            ],
            "public_key": "",
            "account_number": 0,
            "sequence": 0
          }
        },
        {
          "type": "cosmos-sdk/Account",
          "value": {
            "address": "akash18dc7en6pdnyca3jf8ljp2ljn9lakcmpk2yrd45",
            "coins": [
              {
                "denom": "uakt",
                "amount": "10000000"
              }
            ],
            "public_key": "",
            "account_number": 0,
            "sequence": 0
          }
        },
        {
          "type": "cosmos-sdk/Account",
          "value": {
            "address": "akash1h26lru7je2njcs4uulpj5jg0ffqcnpfewlpkx2",
            "coins": [
              {
                "denom": "uakt",
                "amount": "10000000"
              }
            ],
            "public_key": "",
            "account_number": 0,
            "sequence": 0
          }
        },
        {
          "type": "cosmos-sdk/Account",
          "value": {
            "address": "akash1gcza0qc3jdpaaurz6u8y50m4f379uwl7yzk7ru",
            "coins": [
              {
                "denom": "uakt",
                "amount": "10000000"
              }
            ],
            "public_key": "",
            "account_number": 0,
            "sequence": 0
          }
        },
        {
          "type": "cosmos-sdk/Account",
          "value": {
            "address": "akash18qn6eh33x4w9nm2nh3qjsx0t28evjd8eflx5um",
            "coins": [
              {
                "denom": "uakt",
                "amount": "10000000"
              }
            ],
            "public_key": "",
            "account_number": 0,
            "sequence": 0
          }
        },
        {
          "type": "cosmos-sdk/Account",
          "value": {
            "address": "akash14h06rax8ptd6wfc9z5vjzr7390svmx4p2r2z83",
            "coins": [
              {
                "denom": "uakt",
                "amount": "10000000"
              }
            ],
            "public_key": "",
            "account_number": 0,
            "sequence": 0
          }
        },
        {
          "type": "cosmos-sdk/Account",
          "value": {
            "address": "akash1uzqjfmlcajwj44ars9gc4m4un7chkc32wdalxe",
            "coins": [
              {
                "denom": "uakt",
                "amount": "10000000"
              }
            ],
            "public_key": "",
            "account_number": 0,
            "sequence": 0
          }
        },
        {
          "type": "cosmos-sdk/Account",
          "value": {
            "address": "akash1d6asf5ttzy8l6jrvxc9up4u4tvvhgn7nz3zk9a",
            "coins": [
              {
                "denom": "uakt",
                "amount": "10000000"
              }
            ],
            "public_key": "",
            "account_number": 0,
            "sequence": 0
          }
        },
        {
          "type": "cosmos-sdk/Account",
          "value": {
            "address": "akash1h58c2gtg5qhd0len4mjymlgnurw6z9xwylg788",
            "coins": [
              {
                "denom": "uakt",
                "amount": "10000000"
              }
            ],
            "public_key": "",
            "account_number": 0,
            "sequence": 0
          }
        },
        {
          "type": "cosmos-sdk/Account",
          "value": {
            "address": "akash1zt5xm9vl9myutyl9nxt4fwp0h6v4kxrqnt25g4",
            "coins": [
              {
                "denom": "uakt",
                "amount": "10000000"
              }
            ],
            "public_key": "",
            "account_number": 0,
            "sequence": 0
          }
        },
        {
          "type": "cosmos-sdk/Account",
          "value": {
            "address": "akash1uvwh7hrh8w8xdjll20a0at8qlqnh3nx6nu2c6n",
            "coins": [
              {
                "denom": "uakt",
                "amount": "10000000"
              }
            ],
            "public_key": "",
            "account_number": 0,
            "sequence": 0
          }
        },
        {
          "type": "cosmos-sdk/Account",
          "value": {
            "address": "akash103fx7gwqeg26fghmexca2cldrl9j2g8w8j90vc",
            "coins": [
              {
                "denom": "uakt",
                "amount": "10000000"
              }
            ],
            "public_key": "",
            "account_number": 0,
            "sequence": 0
          }
        },
        {
          "type": "cosmos-sdk/Account",
          "value": {
            "address": "akash1pdhzvl6gly6fhd9srtfhshruvsy9qmes9ks88m",
            "coins": [
              {
                "denom": "uakt",
                "amount": "10000000"
              }
            ],
            "public_key": "",
            "account_number": 0,
            "sequence": 0
          }
        },
        {
          "type": "cosmos-sdk/Account",
          "value": {
            "address": "akash1dc0rqqhw6ppnyqrh9wdrd2va5fmuwjcnxxs097",
            "coins": [
              {
                "denom": "uakt",
                "amount": "10000000"
              }
            ],
            "public_key": "",
            "account_number": 0,
            "sequence": 0
          }
        },
        {
          "type": "cosmos-sdk/Account",
          "value": {
            "address": "akash1eygmu3egm9k5ae6vcfnfg92s5dgf779et9xcyw",
            "coins": [
              {
                "denom": "uakt",
                "amount": "10000000"
              }
            ],
            "public_key": "",
            "account_number": 0,
            "sequence": 0
          }
        },
        {
          "type": "cosmos-sdk/Account",
          "value": {
            "address": "akash19jv823cgjd2f7rdush2mvprs6y7fv3f5rk6rs7",
            "coins": [
              {
                "denom": "uakt",
                "amount": "10000000"
              }
            ],
            "public_key": "",
            "account_number": 0,
            "sequence": 0
          }
        },
        {
          "type": "cosmos-sdk/Account",
          "value": {
            "address": "akash1ggrxpqeaxkjntv8qg499eq62jvzpsarj7x92dv",
            "coins": [
              {
                "denom": "uakt",
                "amount": "10000000"
              }
            ],
            "public_key": "",
            "account_number": 0,
            "sequence": 0
          }
        },
        {
          "type": "cosmos-sdk/Account",
          "value": {
            "address": "akash1e7aq2j8sk4hs8k92kvnfwud0ap4vfry5jt4wae",
            "coins": [
              {
                "denom": "uakt",
                "amount": "10000000"
              }
            ],
            "public_key": "",
            "account_number": 0,
            "sequence": 0
          }
        },
        {
          "type": "cosmos-sdk/Account",
          "value": {
            "address": "akash1gx3azs4fhtmztthmjrsghz20jdyj4ttg6kca49",
            "coins": [
              {
                "denom": "uakt",
                "amount": "10000000"
              }
            ],
            "public_key": "",
            "account_number": 0,
            "sequence": 0
          }
        },
        {
          "type": "cosmos-sdk/Account",
          "value": {
            "address": "akash1pjf4kxeeq2vc8vtg9zmm7e6haac8at70f7630g",
            "coins": [
              {
                "denom": "uakt",
                "amount": "10000000"
              }
            ],
            "public_key": "",
            "account_number": 0,
            "sequence": 0
          }
        },
        {
          "type": "cosmos-sdk/Account",
          "value": {
            "address": "akash1jmapgxqkcq6z704k4sasmnjzyqk4yu0hcevxyz",
            "coins": [
              {
                "denom": "uakt",
                "amount": "10000000"
              }
            ],
            "public_key": "",
            "account_number": 0,
            "sequence": 0
          }
        },
        {
          "type": "cosmos-sdk/Account",
          "value": {
            "address": "akash1qh9hdrl6gwxmuw8c76zryn39ww2ta7xvua3m5k",
            "coins": [
              {
                "denom": "uakt",
                "amount": "10000000"
              }
            ],
            "public_key": "",
            "account_number": 0,
            "sequence": 0
          }
        },
        {
          "type": "cosmos-sdk/Account",
          "value": {
            "address": "akash13znql3asl8aeexhfxyqq4vjtt8r4lq99uqxlg8",
            "coins": [
              {
                "denom": "uakt",
                "amount": "10000000"
              }
            ],
            "public_key": "",
            "account_number": 0,
            "sequence": 0
          }
        },
        {
          "type": "cosmos-sdk/Account",
          "value": {
            "address": "akash1sc503vphx2v33mmq4ce6auh4redqs6qfzn2he5",
            "coins": [
              {
                "denom": "uakt",
                "amount": "10000000"
              }
            ],
            "public_key": "",
            "account_number": 0,
            "sequence": 0
          }
        },
        {
          "type": "cosmos-sdk/Account",
          "value": {
            "address": "akash1ellddzavln2sefg4jjrk9vp49hjvmhwt9ntpg0",
            "coins": [
              {
                "denom": "uakt",
                "amount": "10000000"
              }
            ],
            "public_key": "",
            "account_number": 0,
            "sequence": 0
          }
        },
        {
          "type": "cosmos-sdk/Account",
          "value": {
            "address": "akash1whxqrpfaup97nw0mfecxe4rm4nwy3h3lsqpcy7",
            "coins": [
              {
                "denom": "uakt",
                "amount": "10000000"
              }
            ],
            "public_key": "",
            "account_number": 0,
            "sequence": 0
          }
        },
        {
          "type": "cosmos-sdk/Account",
          "value": {
            "address": "akash1mfudweujyw5jq20rh0p7xw6vaf0yazrlph0fkh",
            "coins": [
              {
                "denom": "uakt",
                "amount": "10000000"
              }
            ],
            "public_key": "",
            "account_number": 0,
            "sequence": 0
          }
        },
        {
          "type": "cosmos-sdk/Account",
          "value": {
            "address": "akash17jsn7wld5pwcfmmxzkzv652xa4zfh94nawc82k",
            "coins": [
              {
                "denom": "uakt",
                "amount": "10000000"
              }
            ],
            "public_key": "",
            "account_number": 0,
            "sequence": 0
          }
        },
        {
          "type": "cosmos-sdk/Account",
          "value": {
            "address": "akash1t998zlstmz5ee7rqvc37y5ukgfye0h0yywlqua",
            "coins": [
              {
                "denom": "uakt",
                "amount": "10000000"
              }
            ],
            "public_key": "",
            "account_number": 0,
            "sequence": 0
          }
        },
        {
          "type": "cosmos-sdk/Account",
          "value": {
            "address": "akash1j5ht0srh0fe59jylzag2xga5y3lmnspyg7zw4c",
            "coins": [
              {
                "denom": "uakt",
                "amount": "10000000"
              }
            ],
            "public_key": "",
            "account_number": 0,
            "sequence": 0
          }
        },
        {
          "type": "cosmos-sdk/Account",
          "value": {
            "address": "akash182uccu3n0g0p4td706m2g9cwcp2uhagegns3r4",
            "coins": [
              {
                "denom": "uakt",
                "amount": "10000000"
              }
            ],
            "public_key": "",
            "account_number": 0,
            "sequence": 0
          }
        },
        {
          "type": "cosmos-sdk/Account",
          "value": {
            "address": "akash1q59qx3aqeqqx60ftzkhc9gv2dq96nr60kxek0q",
            "coins": [
              {
                "denom": "uakt",
                "amount": "10000000"
              }
            ],
            "public_key": "",
            "account_number": 0,
            "sequence": 0
          }
        },
        {
          "type": "cosmos-sdk/Account",
          "value": {
            "address": "akash10wqf989andw3l2p5ew46zdqc9vpguaxt9t7dw9",
            "coins": [
              {
                "denom": "uakt",
                "amount": "10000000"
              }
            ],
            "public_key": "",
            "account_number": 0,
            "sequence": 0
          }
        },
        {
          "type": "cosmos-sdk/Account",
          "value": {
            "address": "akash1lamvg7vsdm50hm82u6ycpnpxzaklf57cn34hct",
            "coins": [
              {
                "denom": "uakt",
                "amount": "10000000"
              }
            ],
            "public_key": "",
            "account_number": 0,
            "sequence": 0
          }
        },
        {
          "type": "cosmos-sdk/Account",
          "value": {
            "address": "akash1hmkrmf9qcknny9ctd392h0zy8r44vvwddye75l",
            "coins": [
              {
                "denom": "uakt",
                "amount": "10000000"
              }
            ],
            "public_key": "",
            "account_number": 0,
            "sequence": 0
          }
        },
        {
          "type": "cosmos-sdk/Account",
          "value": {
            "address": "akash1a3zcxfv2ee7azyh5ksnx3mrzs5wdqshcqgsh30",
            "coins": [
              {
                "denom": "uakt",
                "amount": "10000000"
              }
            ],
            "public_key": "",
            "account_number": 0,
            "sequence": 0
          }
        },
        {
          "type": "cosmos-sdk/Account",
          "value": {
            "address": "akash1tpy6vpckh9ee0456h6qxjcatll45f7s7qyf78d",
            "coins": [
              {
                "denom": "uakt",
                "amount": "10000000"
              }
            ],
            "public_key": "",
            "account_number": 0,
            "sequence": 0
          }
        },
        {
          "type": "cosmos-sdk/Account",
          "value": {
            "address": "akash1fq58acf5qk3v6p0s6cv6pyyx7xyr6p0tyuqn5k",
            "coins": [
              {
                "denom": "uakt",
                "amount": "10000000"
              }
            ],
            "public_key": "",
            "account_number": 0,
            "sequence": 0
          }
        },
        {
          "type": "cosmos-sdk/Account",
          "value": {
            "address": "akash1fuw60j0pa56y65qfv2usymm2a0n2ncc2egz45r",
            "coins": [
              {
                "denom": "uakt",
                "amount": "10000000"
              }
            ],
            "public_key": "",
            "account_number": 0,
            "sequence": 0
          }
        },
        {
          "type": "cosmos-sdk/Account",
          "value": {
            "address": "akash179y22jxz72ltul387h5xfnlvtmwxpn5w9hyqn4",
            "coins": [
              {
                "denom": "uakt",
                "amount": "10000000"
              }
            ],
            "public_key": "",
            "account_number": 0,
            "sequence": 0
          }
        },
        {
          "type": "cosmos-sdk/Account",
          "value": {
            "address": "akash1lgs9y7unv58quetm849g3fmvtrgtqlw48rzadt",
            "coins": [
              {
                "denom": "uakt",
                "amount": "10000000"
              }
            ],
            "public_key": "",
            "account_number": 0,
            "sequence": 0
          }
        },
        {
          "type": "cosmos-sdk/Account",
          "value": {
            "address": "akash13nhlv0q6p70ez3ye0gfn6cmu008yeq3wh65q8w",
            "coins": [
              {
                "denom": "uakt",
                "amount": "10000000"
              }
            ],
            "public_key": "",
            "account_number": 0,
            "sequence": 0
          }
        },
        {
          "type": "cosmos-sdk/Account",
          "value": {
            "address": "akash1nxsdzy2hppw6slpxg0yz2mvrtas0sdhsfwgevx",
            "coins": [
              {
                "denom": "uakt",
                "amount": "10000000"
              }
            ],
            "public_key": "",
            "account_number": 0,
            "sequence": 0
          }
        },
        {
          "type": "cosmos-sdk/Account",
          "value": {
            "address": "akash1ajwgzhgk7wawtgevtxk207ye65j3km8lvdcf5p",
            "coins": [
              {
                "denom": "uakt",
                "amount": "10000000"
              }
            ],
            "public_key": "",
            "account_number": 0,
            "sequence": 0
          }
        },
        {
          "type": "cosmos-sdk/Account",
          "value": {
            "address": "akash1rq7x7xxjn2g882cgcvnrlsxngr66rw05r9yymp",
            "coins": [
              {
                "denom": "uakt",
                "amount": "10000000"
              }
            ],
            "public_key": "",
            "account_number": 0,
            "sequence": 0
          }
        },
        {
          "type": "cosmos-sdk/Account",
          "value": {
            "address": "akash1ch465l60ysfsrw70yuf5xs0ng5jt3gdqw7zvpa",
            "coins": [
              {
                "denom": "uakt",
                "amount": "10000000"
              }
            ],
            "public_key": "",
            "account_number": 0,
            "sequence": 0
          }
        },
        {
          "type": "cosmos-sdk/Account",
          "value": {
            "address": "akash16zdjkcqs77f4kq9e4fhdwkl5cjlu768nx62wc9",
            "coins": [
              {
                "denom": "uakt",
                "amount": "10000000"
              }
            ],
            "public_key": "",
            "account_number": 0,
            "sequence": 0
          }
        },
        {
          "type": "cosmos-sdk/Account",
          "value": {
            "address": "akash1xzxf5tsdmgq2le77jhyc2yl0gfhy36jp393nca",
            "coins": [
              {
                "denom": "uakt",
                "amount": "10000000"
              }
            ],
            "public_key": "",
            "account_number": 0,
            "sequence": 0
          }
        },
        {
          "type": "cosmos-sdk/Account",
          "value": {
            "address": "akash1gtst6nlalc6ufre69uymfv5twf2x2ej56m39hf",
            "coins": [
              {
                "denom": "uakt",
                "amount": "10000000"
              }
            ],
            "public_key": "",
            "account_number": 0,
            "sequence": 0
          }
        },
        {
          "type": "cosmos-sdk/Account",
          "value": {
            "address": "akash1luknjf4vn9kvnhjmc7j74ky9whv6fgpssasw0w",
            "coins": [
              {
                "denom": "uakt",
                "amount": "10000000"
              }
            ],
            "public_key": "",
            "account_number": 0,
            "sequence": 0
          }
        },
        {
          "type": "cosmos-sdk/Account",
          "value": {
            "address": "akash17n7u6hfpwtmj7l2nylgzaax47ehreztg2003a7",
            "coins": [
              {
                "denom": "uakt",
                "amount": "10000000"
              }
            ],
            "public_key": "",
            "account_number": 0,
            "sequence": 0
          }
        },
        {
          "type": "cosmos-sdk/Account",
          "value": {
            "address": "akash1xt4wlqaayla7w4dt07y3346chgsgd28meyd0tp",
            "coins": [
              {
                "denom": "uakt",
                "amount": "10000000"
              }
            ],
            "public_key": "",
            "account_number": 0,
            "sequence": 0
          }
        },
        {
          "type": "cosmos-sdk/Account",
          "value": {
            "address": "akash1n3m2899t9d7x6gn238hw9sv46qlxp9kmgtn0yv",
            "coins": [
              {
                "denom": "uakt",
                "amount": "10000000"
              }
            ],
            "public_key": "",
            "account_number": 0,
            "sequence": 0
          }
        },
        {
          "type": "cosmos-sdk/Account",
          "value": {
            "address": "akash1nljck30x4jzv5py58szlmfs0v7x4tz6gfnxtpw",
            "coins": [
              {
                "denom": "uakt",
                "amount": "10000000"
              }
            ],
            "public_key": "",
            "account_number": 0,
            "sequence": 0
          }
        },
        {
          "type": "cosmos-sdk/Account",
          "value": {
            "address": "akash18meznk9a55kan3kd5y30c7t86enj70lzxyul8n",
            "coins": [
              {
                "denom": "uakt",
                "amount": "10000000"
              }
            ],
            "public_key": "",
            "account_number": 0,
            "sequence": 0
          }
        },
        {
          "type": "cosmos-sdk/Account",
          "value": {
            "address": "akash1qu9rp7rxm8l5trjqlagch92ymlx5r9hfwauxt6",
            "coins": [
              {
                "denom": "uakt",
                "amount": "10000000"
              }
            ],
            "public_key": "",
            "account_number": 0,
            "sequence": 0
          }
        },
        {
          "type": "cosmos-sdk/Account",
          "value": {
            "address": "akash1cu02q9d99knztjphf5kg44t94ayev6pghvph0t",
            "coins": [
              {
                "denom": "uakt",
                "amount": "10000000"
              }
            ],
            "public_key": "",
            "account_number": 0,
            "sequence": 0
          }
        },
        {
          "type": "cosmos-sdk/Account",
          "value": {
            "address": "akash1ex9lp0dtjaf250yhuhythxc03eap03p4lf3grx",
            "coins": [
              {
                "denom": "uakt",
                "amount": "10000000"
              }
            ],
            "public_key": "",
            "account_number": 0,
            "sequence": 0
          }
        },
        {
          "type": "cosmos-sdk/Account",
          "value": {
            "address": "akash1t4tpcykydp76p3w664zudekhgl936rjmqtaghg",
            "coins": [
              {
                "denom": "uakt",
                "amount": "10000000"
              }
            ],
            "public_key": "",
            "account_number": 0,
            "sequence": 0
          }
        },
        {
          "type": "cosmos-sdk/Account",
          "value": {
            "address": "akash1vpgevmr5cnp2av7tv0mckl88ufkz46eqq8gx3a",
            "coins": [
              {
                "denom": "uakt",
                "amount": "10000000"
              }
            ],
            "public_key": "",
            "account_number": 0,
            "sequence": 0
          }
        },
        {
          "type": "cosmos-sdk/Account",
          "value": {
            "address": "akash1fn4jzetfdaaesq7cdgejwjgqm3prc5x845ch9s",
            "coins": [
=======
            "msg": [
>>>>>>> cbdaf6f7
              {
                "type": "cosmos-sdk/MsgCreateValidator",
                "value": {
                  "description": {
                    "moniker": "pylon",
                    "identity": "",
                    "website": "",
                    "security_contact": "",
                    "details": ""
                  },
                  "commission": {
                    "rate": "0.100000000000000000",
                    "max_rate": "0.200000000000000000",
                    "max_change_rate": "0.010000000000000000"
                  },
                  "min_self_delegation": "1",
                  "delegator_address": "akash1ajwgzhgk7wawtgevtxk207ye65j3km8lvdcf5p",
                  "validator_address": "akashvaloper1ajwgzhgk7wawtgevtxk207ye65j3km8lx0k0yt",
                  "pubkey": "akashvalconspub1zcjduepq3qaevtjtn0nglkxruajzmqz42emqdk87wk7l02wdzelr38sz6e9q0jam3k",
                  "value": {
                    "denom": "uakt",
                    "amount": "9000000"
                  }
                }
              }
            ],
            "fee": {
              "amount": [],
              "gas": "200000"
            },
            "signatures": [
              {
                "pub_key": {
                  "type": "tendermint/PubKeySecp256k1",
                  "value": "AxghJngpwM/y5dC5joeK/+n4psl4QLabta9rikWBmyic"
                },
                "signature": "ln19aWbzZ09uvm32jXQ0lN6AIWYk0ZtNoDAIbE/VbCA/fiQ9uDrorkkl6bgnek/hI9nGXaRxRryqWavbp/dwMA=="
              }
            ],
            "memo": "b39631a5c15f0d0eac5492f16ab65d5119eabe11@192.168.0.21:26656"
          }
        },
        {
          "type": "cosmos-sdk/StdTx",
          "value": {
            "msg": [
              {
                "type": "cosmos-sdk/MsgCreateValidator",
                "value": {
                  "description": {
                    "moniker": "3272c01e3e7d",
                    "identity": "",
                    "website": "",
                    "security_contact": "",
                    "details": ""
                  },
                  "commission": {
                    "rate": "0.100000000000000000",
                    "max_rate": "0.200000000000000000",
                    "max_change_rate": "0.010000000000000000"
                  },
                  "min_self_delegation": "1",
                  "delegator_address": "akash1rq7x7xxjn2g882cgcvnrlsxngr66rw05r9yymp",
                  "validator_address": "akashvaloper1rq7x7xxjn2g882cgcvnrlsxngr66rw05f82ztt",
                  "pubkey": "akashvalconspub1zcjduepqp5dq5x9kwgyhwuhxwn8q58zpzthwz95vhehp0g65ff88963xdaqsd5pnhu",
                  "value": {
                    "denom": "uakt",
                    "amount": "9000000"
                  }
                }
              }
            ],
            "fee": {
              "amount": [],
              "gas": "200000"
            },
            "signatures": [
              {
                "pub_key": {
                  "type": "tendermint/PubKeySecp256k1",
                  "value": "Akjx9du4kXrf2rZigwnSWCOYyhgjVOH5OH/jlMmOd32L"
                },
                "signature": "AE1KAf8jxM429Hr4683Vlhh5j9/hd7ZP9Eh8PItY2ylmw8R7ND2dCwayVv+Tn14L0g2edXgcTocykPm2uTb/NQ=="
              }
            ],
            "memo": "c74d926b81ff2ad150adec995f4c41cfc1af20ef@172.17.0.5:26656"
          }
        },
        {
          "type": "cosmos-sdk/StdTx",
          "value": {
            "msg": [
              {
                "type": "cosmos-sdk/MsgCreateValidator",
                "value": {
                  "description": {
                    "moniker": "raintreefor",
                    "identity": "",
                    "website": "",
                    "security_contact": "",
                    "details": ""
                  },
                  "commission": {
                    "rate": "0.100000000000000000",
                    "max_rate": "0.200000000000000000",
                    "max_change_rate": "0.010000000000000000"
                  },
                  "min_self_delegation": "1",
                  "delegator_address": "akash1ch465l60ysfsrw70yuf5xs0ng5jt3gdqw7zvpa",
                  "validator_address": "akashvaloper1ch465l60ysfsrw70yuf5xs0ng5jt3gdqyuv23h",
                  "pubkey": "akashvalconspub1zcjduepqx5623lxmhghatfrfs4fv5mxpp9a89eg2kkwve055299ywuy0mujqqcllqj",
                  "value": {
                    "denom": "uakt",
                    "amount": "9000000"
                  }
                }
              }
            ],
            "fee": {
              "amount": [],
              "gas": "200000"
            },
            "signatures": [
              {
                "pub_key": {
                  "type": "tendermint/PubKeySecp256k1",
                  "value": "A4WxdxfWO0mPBmDDAj4nYvuXeDlXYkLN1hznJpwCLIwb"
                },
                "signature": "OBs6JlMgcVeKyMjZAy8ap9rYBDh/TGDGV61uFgPeoaNEhsmejyKKdblJPdWa0XIZVyF4AO1nk8daZbCVU2mjQg=="
              }
            ],
            "memo": "7ef738902e4c3d1b21429976a237034017ca3360@68.183.54.187:26656"
          }
        },
        {
          "type": "cosmos-sdk/StdTx",
          "value": {
            "msg": [
              {
                "type": "cosmos-sdk/MsgCreateValidator",
                "value": {
                  "description": {
                    "moniker": "retz80",
                    "identity": "",
                    "website": "",
                    "security_contact": "",
                    "details": ""
                  },
                  "commission": {
                    "rate": "0.100000000000000000",
                    "max_rate": "0.200000000000000000",
                    "max_change_rate": "0.010000000000000000"
                  },
                  "min_self_delegation": "1",
                  "delegator_address": "akash16zdjkcqs77f4kq9e4fhdwkl5cjlu768nx62wc9",
                  "validator_address": "akashvaloper16zdjkcqs77f4kq9e4fhdwkl5cjlu768nvcygg0",
                  "pubkey": "akashvalconspub1zcjduepqhuxn3lze5rshl49q9hpvrn9gyf7x4c8n4xmrmr2qzds6j6q3sxyssc6m9s",
                  "value": {
                    "denom": "uakt",
                    "amount": "9000000"
                  }
                }
              }
            ],
            "fee": {
              "amount": [],
              "gas": "200000"
            },
            "signatures": [
              {
                "pub_key": {
                  "type": "tendermint/PubKeySecp256k1",
                  "value": "AyShQh6DXmFqQ8kzweAhAdAhAaz2BivdXIGn5turvkn+"
                },
                "signature": "4pxQ/zzlM8Py5TAs2GqBs7hTGi3tqCjEhLM0rbHuA8oef07rY2ShsjKaFHSTZqQHBwnrq+dUVfx3mEsDZyT99g=="
              }
            ],
            "memo": "d032d6c10c467a02a3018fdb141c94929d97b9ab@138.68.19.117:26656"
          }
        },
        {
          "type": "cosmos-sdk/StdTx",
          "value": {
            "msg": [
              {
                "type": "cosmos-sdk/MsgCreateValidator",
                "value": {
                  "description": {
                    "moniker": "shea",
                    "identity": "",
                    "website": "",
                    "security_contact": "",
                    "details": ""
                  },
                  "commission": {
                    "rate": "0.100000000000000000",
                    "max_rate": "0.200000000000000000",
                    "max_change_rate": "0.010000000000000000"
                  },
                  "min_self_delegation": "1",
                  "delegator_address": "akash1xzxf5tsdmgq2le77jhyc2yl0gfhy36jp393nca",
                  "validator_address": "akashvaloper1xzxf5tsdmgq2le77jhyc2yl0gfhy36jpm8l4gh",
                  "pubkey": "akashvalconspub1zcjduepqdf3q7v7cy6gmjsdwkj9tcw0s8ej4v5tts8ymdkr9pm4h4ccs4tqs6h5neq",
                  "value": {
                    "denom": "uakt",
                    "amount": "9000000"
                  }
                }
              }
            ],
            "fee": {
              "amount": [],
              "gas": "200000"
            },
            "signatures": [
              {
                "pub_key": {
                  "type": "tendermint/PubKeySecp256k1",
                  "value": "Az/LBn/AOaJ5eduO38PB+Fs/73VpHv9uRUEKa6CJ6FyQ"
                },
                "signature": "jeo+raAUkXb2mWYoobYt16SfEyf/Xjix8b2CJl2s6Q8yV8d3at2wEZjJeCRcKqYsGMP5K6Gronx6sLptPb14Kg=="
              }
            ],
            "memo": "df8b6937b8c648218b61f9326e0b33a755b55ac2@49.12.47.157:26656"
          }
        },
        {
          "type": "cosmos-sdk/StdTx",
          "value": {
            "msg": [
              {
                "type": "cosmos-sdk/MsgCreateValidator",
                "value": {
                  "description": {
                    "moniker": "sikka",
                    "identity": "",
                    "website": "",
                    "security_contact": "",
                    "details": ""
                  },
                  "commission": {
                    "rate": "0.100000000000000000",
                    "max_rate": "0.200000000000000000",
                    "max_change_rate": "0.010000000000000000"
                  },
                  "min_self_delegation": "1",
                  "delegator_address": "akash1gtst6nlalc6ufre69uymfv5twf2x2ej56m39hf",
                  "validator_address": "akashvaloper1gtst6nlalc6ufre69uymfv5twf2x2ej5selr8r",
                  "pubkey": "akashvalconspub1zcjduepqfdk53jap6kl2n7l3d0phd8jxhq9wpgszrn7dzt0eyl9v64mhqknqkux3kk",
                  "value": {
                    "denom": "uakt",
                    "amount": "9000000"
                  }
                }
              }
            ],
            "fee": {
              "amount": [],
              "gas": "200000"
            },
            "signatures": [
              {
                "pub_key": {
                  "type": "tendermint/PubKeySecp256k1",
                  "value": "A0yY7hV/qod0rRsQqbPNcgG59L7ElgHTN6Q1RLvq8AjW"
                },
                "signature": "XtUcQ2ROU4NFIDSCWjAlzUeylNq34e9MGqr0Gq4Vr44e9PFv19kaGwFPpRfxrsg8k6LRCzLiEPOgiauAo8eqEA=="
              }
            ],
            "memo": "e93f9b572f054b6f16c9f3cc4b6af3e43d62dd83@159.65.248.65:26656"
          }
        },
        {
          "type": "cosmos-sdk/StdTx",
          "value": {
            "msg": [
              {
                "type": "cosmos-sdk/MsgCreateValidator",
                "value": {
                  "description": {
                    "moniker": "2a68a1aae91a",
                    "identity": "",
                    "website": "",
                    "security_contact": "",
                    "details": ""
                  },
                  "commission": {
                    "rate": "0.100000000000000000",
                    "max_rate": "0.200000000000000000",
                    "max_change_rate": "0.010000000000000000"
                  },
                  "min_self_delegation": "1",
                  "delegator_address": "akash1luknjf4vn9kvnhjmc7j74ky9whv6fgpssasw0w",
                  "validator_address": "akashvaloper1luknjf4vn9kvnhjmc7j74ky9whv6fgps6l7gly",
                  "pubkey": "akashvalconspub1zcjduepq0mw94x4fr9rezfsmj7nk9lu2c6d8nah53uwrfyshctcy7vxuugesahee63",
                  "value": {
                    "denom": "uakt",
                    "amount": "9000000"
                  }
                }
              }
            ],
            "fee": {
              "amount": [],
              "gas": "200000"
            },
            "signatures": [
              {
                "pub_key": {
                  "type": "tendermint/PubKeySecp256k1",
                  "value": "AsjZ07x8exqaH4t9Fs67gdLIKHMnMfAB2TQe0/VMaRot"
                },
                "signature": "nKejAD6zSpxiQMHL2ifsehfnOS+OrY0kLy3jejjsYDFuprJExBPhQdcOcAdgixRNbRJipeundO3h1bBiCQ/XVw=="
              }
            ],
            "memo": "2d3b4c2dceb8587febc8d432312cd331c382dec7@172.17.0.7:26656"
          }
        },
        {
          "type": "cosmos-sdk/StdTx",
          "value": {
            "msg": [
              {
                "type": "cosmos-sdk/MsgCreateValidator",
                "value": {
                  "description": {
                    "moniker": "Simply Staking",
                    "identity": "",
                    "website": "",
                    "security_contact": "",
                    "details": ""
                  },
                  "commission": {
                    "rate": "0.100000000000000000",
                    "max_rate": "0.200000000000000000",
                    "max_change_rate": "0.010000000000000000"
                  },
                  "min_self_delegation": "1",
                  "delegator_address": "akash17n7u6hfpwtmj7l2nylgzaax47ehreztg2003a7",
                  "validator_address": "akashvaloper17n7u6hfpwtmj7l2nylgzaax47ehreztgqdphd5",
                  "pubkey": "akashvalconspub1zcjduepqrhrjvmydg96apsv3eq2vgjfqx7yhdqe8vm3yun85rd7sqmmd5euskry89w",
                  "value": {
                    "denom": "uakt",
                    "amount": "9000000"
                  }
                }
              }
            ],
            "fee": {
              "amount": [],
              "gas": "200000"
            },
            "signatures": [
              {
                "pub_key": {
                  "type": "tendermint/PubKeySecp256k1",
                  "value": "AyYUZ477sxi738GqOLyQPNsmM4lsnPqLOeMDvI1NWJ/Y"
                },
                "signature": "Nw56uvBvfqW++9NwqUI+NLhkuVZvX1YZyhh90UTFBbMmxGL9SLZ0QkGuca0H3oWL/yVwST3dCdaqwPSs+iGK2Q=="
              }
            ],
            "memo": "2836fc27f9a8a4b82565908aa039bfe5a90da65c@172.20.1.75:26656"
          }
        },
        {
          "type": "cosmos-sdk/StdTx",
          "value": {
            "msg": [
              {
                "type": "cosmos-sdk/MsgCreateValidator",
                "value": {
                  "description": {
                    "moniker": "stackzmack",
                    "identity": "",
                    "website": "",
                    "security_contact": "",
                    "details": ""
                  },
                  "commission": {
                    "rate": "0.100000000000000000",
                    "max_rate": "0.200000000000000000",
                    "max_change_rate": "0.010000000000000000"
                  },
                  "min_self_delegation": "1",
                  "delegator_address": "akash1xt4wlqaayla7w4dt07y3346chgsgd28meyd0tp",
                  "validator_address": "akashvaloper1xt4wlqaayla7w4dt07y3346chgsgd28mnxrfmt",
                  "pubkey": "akashvalconspub1zcjduepqwnfjlaefzgj7kz724aqmmdj0g9gcuss0cpn3zheza5xe080ag3kq42az0z",
                  "value": {
                    "denom": "uakt",
                    "amount": "9000000"
                  }
                }
              }
            ],
            "fee": {
              "amount": [],
              "gas": "200000"
            },
            "signatures": [
              {
                "pub_key": {
                  "type": "tendermint/PubKeySecp256k1",
                  "value": "A2WNJntRt7TlcmgtXQ1PtdzYApZ5qc5hyzSQEoDpzlzY"
                },
                "signature": "8AodpaiOMSNed14XX2FPZ+05gb2RzhDEJ+I+vcE0yItKr+D7rvMP5tpDs3S7u+bSUpohCXliyZHawIXy9D0ZgA=="
              }
            ],
            "memo": "a3c8c7d53950aefe1c8d58024ec61d805461e54a@167.71.240.232:26656"
          }
        },
        {
          "type": "cosmos-sdk/StdTx",
          "value": {
            "msg": [
              {
                "type": "cosmos-sdk/MsgCreateValidator",
                "value": {
                  "description": {
                    "moniker": "node0",
                    "identity": "",
                    "website": "",
                    "security_contact": "",
                    "details": ""
                  },
                  "commission": {
                    "rate": "0.100000000000000000",
                    "max_rate": "0.200000000000000000",
                    "max_change_rate": "0.010000000000000000"
                  },
                  "min_self_delegation": "1",
                  "delegator_address": "akash1n3m2899t9d7x6gn238hw9sv46qlxp9kmgtn0yv",
                  "validator_address": "akashvaloper1n3m2899t9d7x6gn238hw9sv46qlxp9kmzfaf5x",
                  "pubkey": "akashvalconspub1zcjduepqaumjtjpl6343nh5gpyq8vxk647rskevzn30yjxe7w3mu72cturqstpdtdd",
                  "value": {
                    "denom": "uakt",
                    "amount": "9000000"
                  }
                }
              }
            ],
            "fee": {
              "amount": [],
              "gas": "200000"
            },
            "signatures": [
              {
                "pub_key": {
                  "type": "tendermint/PubKeySecp256k1",
                  "value": "AtmXWmXn0LfGg58cFJluJb4jJ1teDGJLWPB7T8RlFnsU"
                },
                "signature": "ViCoH4X+ypGfce97iWytwdh0Gx3kaVlkQJmf+j4WVppIiC/wfIP5GWCGOGyflPQgoo5e1K6j044G4dTDKb9sKA=="
              }
            ],
            "memo": "771fb9f27762899be7b9eeef5049bc5f333d9e07@64.227.38.69:26656"
          }
        },
        {
          "type": "cosmos-sdk/StdTx",
          "value": {
            "msg": [
              {
                "type": "cosmos-sdk/MsgCreateValidator",
                "value": {
                  "description": {
                    "moniker": "teamgalb",
                    "identity": "",
                    "website": "",
                    "security_contact": "",
                    "details": ""
                  },
                  "commission": {
                    "rate": "0.100000000000000000",
                    "max_rate": "0.200000000000000000",
                    "max_change_rate": "0.010000000000000000"
                  },
                  "min_self_delegation": "1",
                  "delegator_address": "akash1nljck30x4jzv5py58szlmfs0v7x4tz6gfnxtpw",
                  "validator_address": "akashvaloper1nljck30x4jzv5py58szlmfs0v7x4tz6gr3gd3y",
                  "pubkey": "akashvalconspub1zcjduepq698t0ungspg8pz2cgwjg9vh9zs8cw8arywwm599g507kvh8va3hq8l3g8e",
                  "value": {
                    "denom": "uakt",
                    "amount": "9000000"
                  }
                }
              }
            ],
            "fee": {
              "amount": [],
              "gas": "200000"
            },
            "signatures": [
              {
                "pub_key": {
                  "type": "tendermint/PubKeySecp256k1",
                  "value": "A30T/F1NRZWzFoEyqM9+U3ivdmZXjVnGKXyrck2LuRsP"
                },
                "signature": "sJJBQM3mw2w3o0v78TEM9+5ziNape6Bef5l4BQ42OkEDfJpSUt4O21FLmEQ159scGt7VCnV+T7N8HJjcY+wpbg=="
              }
            ],
            "memo": "fa2589e65f552402f777e50caafe2ec62529bb7e@207.180.199.155:26656"
          }
        },
        {
          "type": "cosmos-sdk/StdTx",
          "value": {
            "msg": [
              {
                "type": "cosmos-sdk/MsgCreateValidator",
                "value": {
                  "description": {
                    "moniker": "teamgooses",
                    "identity": "",
                    "website": "",
                    "security_contact": "",
                    "details": ""
                  },
                  "commission": {
                    "rate": "0.100000000000000000",
                    "max_rate": "0.200000000000000000",
                    "max_change_rate": "0.010000000000000000"
                  },
                  "min_self_delegation": "1",
                  "delegator_address": "akash18meznk9a55kan3kd5y30c7t86enj70lzxyul8n",
                  "validator_address": "akashvaloper18meznk9a55kan3kd5y30c7t86enj70lzvxjehe",
                  "pubkey": "akashvalconspub1zcjduepqfeqx7srr7wqg2ytzznwee9vk95u3h0knu6d2hd6l8nkztpy789kq6mupz4",
                  "value": {
                    "denom": "uakt",
                    "amount": "9000000"
                  }
                }
              }
            ],
            "fee": {
              "amount": [],
              "gas": "200000"
            },
            "signatures": [
              {
                "pub_key": {
                  "type": "tendermint/PubKeySecp256k1",
                  "value": "A+D9ZG9nnIqKbVBpTgFyA42oYF6bWQNstaIJClq3AipR"
                },
                "signature": "dyWYGfsHL561S755NQ7XrIGrJ4Y4l/ncB9cBWrvICq8Bh04k0DxTjOWgH7FiYbFgp0XY4nDOnw6n6RhmugtzZA=="
              }
            ],
            "memo": "79e911f2bf8e86024c56dc7e3c43dc6d20378cec@104.248.5.108:26656"
          }
        },
        {
          "type": "cosmos-sdk/StdTx",
          "value": {
            "msg": [
              {
                "type": "cosmos-sdk/MsgCreateValidator",
                "value": {
                  "description": {
                    "moniker": "tommyteam",
                    "identity": "",
                    "website": "",
                    "security_contact": "",
                    "details": ""
                  },
                  "commission": {
                    "rate": "0.100000000000000000",
                    "max_rate": "0.200000000000000000",
                    "max_change_rate": "0.010000000000000000"
                  },
                  "min_self_delegation": "1",
                  "delegator_address": "akash1qu9rp7rxm8l5trjqlagch92ymlx5r9hfwauxt6",
                  "validator_address": "akashvaloper1qu9rp7rxm8l5trjqlagch92ymlx5r9hfyljqms",
                  "pubkey": "akashvalconspub1zcjduepqwv7h7wctcztwmeldp440xznvecq7p8qykyfdylumd9g0umjqa77qr4wfsa",
                  "value": {
                    "denom": "uakt",
                    "amount": "9000000"
                  }
                }
              }
            ],
            "fee": {
              "amount": [],
              "gas": "200000"
            },
            "signatures": [
              {
                "pub_key": {
                  "type": "tendermint/PubKeySecp256k1",
                  "value": "A7g+V2/UQOhr0sZ9CHGXn8QD+R6Mau6xPdMEEUzmkT/8"
                },
                "signature": "ojPrUx6ld6r80UtgX8O8QhXWQ4iAKCwo8UDT+JL9KcF/waOB5BIYnCvrUVfyJIp0s9AK54U/svdGP58siMnr0g=="
              }
            ],
            "memo": "62c82f7f6230c3eebd2e436a1a99baafe5c28866@167.172.236.133:26656"
          }
        },
        {
          "type": "cosmos-sdk/StdTx",
          "value": {
            "msg": [
              {
                "type": "cosmos-sdk/MsgCreateValidator",
                "value": {
                  "description": {
                    "moniker": "d64130e1eea8",
                    "identity": "",
                    "website": "",
                    "security_contact": "",
                    "details": ""
                  },
                  "commission": {
                    "rate": "0.100000000000000000",
                    "max_rate": "0.200000000000000000",
                    "max_change_rate": "0.010000000000000000"
                  },
                  "min_self_delegation": "1",
                  "delegator_address": "akash1cu02q9d99knztjphf5kg44t94ayev6pghvph0t",
                  "validator_address": "akashvaloper1cu02q9d99knztjphf5kg44t94ayev6pgaw03lp",
                  "pubkey": "akashvalconspub1zcjduepqpggfhceyg830ze9dha247rftdnsfnvpjsszsmrvajfqn32dkzrhsrfcsh4",
                  "value": {
                    "denom": "uakt",
                    "amount": "9000000"
                  }
                }
              }
            ],
            "fee": {
              "amount": [],
              "gas": "200000"
            },
            "signatures": [
              {
                "pub_key": {
                  "type": "tendermint/PubKeySecp256k1",
                  "value": "A/BaqBHRpt4yT3+ok9Erpy5k8B5Ila1MQBX6KRRUuG5E"
                },
                "signature": "kXz+2/tuXPrds0pQnJsLyZYglbE9aPo7wivyf9rk92MDT0aNlywrXs+LElqfiKH1v4LY1wdXgRNivJMt7aEbCg=="
              }
            ],
            "memo": "7c840869b57857119d1d29e58b26a6cb5d56d0d2@172.17.0.7:26656"
          }
        },
        {
          "type": "cosmos-sdk/StdTx",
          "value": {
            "msg": [
              {
                "type": "cosmos-sdk/MsgCreateValidator",
                "value": {
                  "description": {
                    "moniker": "valerchegs",
                    "identity": "",
                    "website": "",
                    "security_contact": "",
                    "details": ""
                  },
                  "commission": {
                    "rate": "0.100000000000000000",
                    "max_rate": "0.200000000000000000",
                    "max_change_rate": "0.010000000000000000"
                  },
                  "min_self_delegation": "1",
                  "delegator_address": "akash1ex9lp0dtjaf250yhuhythxc03eap03p4lf3grx",
                  "validator_address": "akashvaloper1ex9lp0dtjaf250yhuhythxc03eap03p44tlwnv",
                  "pubkey": "akashvalconspub1zcjduepqgyjmusdmrftplszphpy2ra67g4uy7n8h653lye6h0apkcmxsfe2qqzm2lh",
                  "value": {
                    "denom": "uakt",
                    "amount": "9000000"
                  }
                }
              }
            ],
            "fee": {
              "amount": [],
              "gas": "200000"
            },
            "signatures": [
              {
                "pub_key": {
                  "type": "tendermint/PubKeySecp256k1",
                  "value": "AnwQp5VjMAtRaZ3IsFOQgHu2svlAbEfI/GcAn3fxZFHk"
                },
                "signature": "OIjhvJ9xoQiBihrDnerJX/Iuj6/3dw04+5FSC6+15nlMuO2J1UFRe9mmiOZHN8aM2JuoUG1AU4HNVojJApNxIg=="
              }
            ],
            "memo": "945ce4847c87b9349911811c7d6bc147972b8a15@64.225.23.201:26656"
          }
        },
        {
          "type": "cosmos-sdk/StdTx",
          "value": {
            "msg": [
              {
                "type": "cosmos-sdk/MsgCreateValidator",
                "value": {
                  "description": {
                    "moniker": "c9228301c541",
                    "identity": "",
                    "website": "",
                    "security_contact": "",
                    "details": ""
                  },
                  "commission": {
                    "rate": "0.100000000000000000",
                    "max_rate": "0.200000000000000000",
                    "max_change_rate": "0.010000000000000000"
                  },
                  "min_self_delegation": "1",
                  "delegator_address": "akash1t4tpcykydp76p3w664zudekhgl936rjmqtaghg",
                  "validator_address": "akashvaloper1t4tpcykydp76p3w664zudekhgl936rjm2fnw8z",
                  "pubkey": "akashvalconspub1zcjduepq25jqwauxfplrs446h4h9rz88e76gnpfs3qxklfnm2x8nuntktzmqjdhg76",
                  "value": {
                    "denom": "uakt",
                    "amount": "9000000"
                  }
                }
              }
            ],
            "fee": {
              "amount": [],
              "gas": "200000"
            },
            "signatures": [
              {
                "pub_key": {
                  "type": "tendermint/PubKeySecp256k1",
                  "value": "AqJvsOZr8jOjkflIu+eQZePMWiLn6QD4w6pj/RPDazD3"
                },
                "signature": "zp7qqYUyaBWfi6fpVLUX7KTL+uHoTYzmQ9JVDtDSy2MDnx7/9FcRItV9FCFnjeGLa21/6bLnaAM8aQekBguLxA=="
              }
            ],
            "memo": "376eedc4a1b630c574453a02bc5c8a7c4b5a7d30@172.17.0.6:26656"
          }
        },
        {
          "type": "cosmos-sdk/StdTx",
          "value": {
            "msg": [
              {
                "type": "cosmos-sdk/MsgCreateValidator",
                "value": {
                  "description": {
                    "moniker": "witval",
                    "identity": "",
                    "website": "",
                    "security_contact": "",
                    "details": ""
                  },
                  "commission": {
                    "rate": "0.100000000000000000",
                    "max_rate": "0.200000000000000000",
                    "max_change_rate": "0.010000000000000000"
                  },
                  "min_self_delegation": "1",
                  "delegator_address": "akash1vpgevmr5cnp2av7tv0mckl88ufkz46eqq8gx3a",
                  "validator_address": "akashvaloper1vpgevmr5cnp2av7tv0mckl88ufkz46eq29xqph",
                  "pubkey": "akashvalconspub1zcjduepq4flfdxz2wxl6pygpla2v9qzl764nrmkwmh5k6fpacknr3cre3cxsq4e5vk",
                  "value": {
                    "denom": "uakt",
                    "amount": "9000000"
                  }
                }
              }
            ],
            "fee": {
              "amount": [],
              "gas": "200000"
            },
            "signatures": [
              {
                "pub_key": {
                  "type": "tendermint/PubKeySecp256k1",
                  "value": "A2CGvD8V3lls76y1iEaKn2xWQY2UOz7NH6kJtuWmlm7y"
                },
                "signature": "NfSsws82aoHQZJjZ35r5hyZXH+IunoUxVUOsC3NPkXY2rZXxkmjbLhZmwxZ37tyQIzo04Osa95YXn7vr0brCDg=="
              }
            ],
            "memo": "777681a88daa341d8b91f1432f3bfb009a724f0b@157.245.86.195:26656"
          }
        },
        {
          "type": "cosmos-sdk/StdTx",
          "value": {
            "msg": [
              {
                "type": "cosmos-sdk/MsgCreateValidator",
                "value": {
                  "description": {
                    "moniker": "minami.local",
                    "identity": "",
                    "website": "",
                    "security_contact": "",
                    "details": ""
                  },
                  "commission": {
                    "rate": "0.100000000000000000",
                    "max_rate": "0.200000000000000000",
                    "max_change_rate": "0.010000000000000000"
                  },
                  "min_self_delegation": "1",
                  "delegator_address": "akash1fn4jzetfdaaesq7cdgejwjgqm3prc5x845ch9s",
                  "validator_address": "akashvaloper1fn4jzetfdaaesq7cdgejwjgqm3prc5x8lkk346",
                  "pubkey": "akashvalconspub1zcjduepqga2vzqv4plkrf8u4ltf0z7dy4q6jlk5vmndkuk2q97msmq4mwfhqustz5l",
                  "value": {
                    "denom": "uakt",
                    "amount": "9000000"
                  }
                }
              }
            ],
            "fee": {
              "amount": [],
              "gas": "200000"
            },
            "signatures": [
              {
                "pub_key": {
                  "type": "tendermint/PubKeySecp256k1",
                  "value": "A2T/Iy3Pag+oA2sMHfvjNNpJwbR7IiFpmZgoriOR6Wz9"
                },
                "signature": "wPkFuzmIXRSpaXPPTgz3QVkvO9w84zgQPLPmi91w3nA6vBHloHcuTRxz2nyh8vH0ctN+Mc8b2LVB3x10mgaDsg=="
              }
            ],
            "memo": "423afaceee0ad02df5c773c30a995eda2b27078b@192.168.1.40:26656"
          }
        },
        {
          "type": "cosmos-sdk/StdTx",
          "value": {
            "msg": [
              {
                "type": "cosmos-sdk/MsgCreateValidator",
                "value": {
                  "description": {
                    "moniker": "waccomte",
                    "identity": "",
                    "website": "",
                    "security_contact": "",
                    "details": ""
                  },
                  "commission": {
                    "rate": "0.100000000000000000",
                    "max_rate": "0.200000000000000000",
                    "max_change_rate": "0.010000000000000000"
                  },
                  "min_self_delegation": "1",
                  "delegator_address": "akash17s9w0fqcjk28vnd354qu99yfr3lvqtgs0k2ney",
                  "validator_address": "akashvaloper17s9w0fqcjk28vnd354qu99yfr3lvqtgs95y4fw",
                  "pubkey": "akashvalconspub1zcjduepq3hvawglk8yvdx2etxht9msc5uvag8gphl0qw63fmqegskgzp506s23wsh7",
                  "value": {
                    "denom": "uakt",
                    "amount": "9000000"
                  }
                }
              }
            ],
            "fee": {
              "amount": [],
              "gas": "200000"
            },
            "signatures": [
              {
                "pub_key": {
                  "type": "tendermint/PubKeySecp256k1",
                  "value": "AoUS45lArA54cw1wMCET5PbR4OKwhnIsHrYYhttdlpO/"
                },
                "signature": "shRxAxTiqoIloHPaWZ9zRVmORG28VeN+s91lQGF+3KFGsv3JolJcPwBqk3An+JRpjj41BBAR/+qWyTMbpoadjw=="
              }
            ],
            "memo": "8b8543da9ae980baa97daffd847800f5d18c154d@167.71.86.110:26656"
          }
        }
      ]
    },
<<<<<<< HEAD
    "deployment": {
      "deployments": null
    },
    "distribution": {
      "params": {
        "community_tax": "0.020000000000000000",
        "base_proposer_reward": "0.010000000000000000",
        "bonus_proposer_reward": "0.040000000000000000",
        "withdraw_addr_enabled": true
      },
      "fee_pool": {
        "community_pool": []
      },
      "delegator_withdraw_infos": [],
      "previous_proposer": "",
      "outstanding_rewards": [],
      "validator_accumulated_commissions": [],
      "validator_historical_rewards": [],
      "validator_current_rewards": [],
      "delegator_starting_infos": [],
      "validator_slash_events": []
    },
    "supply": {
      "supply": []
    },
    "provider": {
      "providers": null
    },
    "market": {
      "orders": null,
      "leases": null
    },
    "params": null,
    "upgrade": {},
    "gov": {
      "starting_proposal_id": "1",
      "deposits": null,
      "votes": null,
      "proposals": null,
      "deposit_params": {
        "min_deposit": [
          {
            "denom": "uakt",
            "amount": "10000000"
          }
        ],
        "max_deposit_period": "172800000000000"
      },
      "voting_params": {
        "voting_period": "172800000000000"
      },
      "tally_params": {
        "quorum": "0.334000000000000000",
        "threshold": "0.500000000000000000",
        "veto": "0.334000000000000000"
      }
    },
    "bank": {
      "send_enabled": true
    },
    "genutil": {
      "gentxs": [
        {
          "type": "cosmos-sdk/StdTx",
          "value": {
            "msg": [
              {
                "type": "cosmos-sdk/MsgCreateValidator",
                "value": {
                  "description": {
                    "moniker": "figment",
                    "identity": "",
                    "website": "",
                    "security_contact": "",
                    "details": ""
                  },
                  "commission": {
                    "rate": "0.100000000000000000",
                    "max_rate": "0.200000000000000000",
                    "max_change_rate": "0.010000000000000000"
                  },
                  "min_self_delegation": "1",
                  "delegator_address": "akash13ecz2gwv37k5elcmgvjvtckz0hc3qeshcxsz5v",
                  "validator_address": "akashvaloper13ecz2gwv37k5elcmgvjvtckz0hc3qeshjy7yyx",
                  "pubkey": "akashvalconspub1zcjduepqz9yf2kr5an7e0e00gqnnnjevvr0dcr78vnkuhsnacuw38ckxt7vqyvchyu",
                  "value": {
                    "denom": "uakt",
                    "amount": "9000000"
                  }
                }
              }
            ],
            "fee": {
              "amount": [],
              "gas": "200000"
            },
            "signatures": [
              {
                "pub_key": {
                  "type": "tendermint/PubKeySecp256k1",
                  "value": "Av3EcXO7TQdAPT5jZMKIQQITMS+MbJMIYSAsbisJaA1d"
                },
                "signature": "pg9oBaL5T7Eqwyyh8arG9271kciWafpZZFmW9pYBm0lIn0XI12ObNkh5uuXf/0KtCVKAR8pt0y1BV508F9p7LA=="
              }
            ],
            "memo": "bcab3a9d0edda15724db0fb16ecb453569e5bb4e@155.138.131.208:26656"
          }
        },
        {
          "type": "cosmos-sdk/StdTx",
          "value": {
            "msg": [
              {
                "type": "cosmos-sdk/MsgCreateValidator",
                "value": {
                  "description": {
                    "moniker": "gosuri",
                    "identity": "",
                    "website": "",
                    "security_contact": "",
                    "details": ""
                  },
                  "commission": {
                    "rate": "0.100000000000000000",
                    "max_rate": "0.200000000000000000",
                    "max_change_rate": "0.010000000000000000"
                  },
                  "min_self_delegation": "1",
                  "delegator_address": "akash1lq8th6h20vftfw748f67nzkwztqwf8tjxnjtwd",
                  "validator_address": "akashvaloper1lq8th6h20vftfw748f67nzkwztqwf8tjv3ud78",
                  "pubkey": "akashvalconspub1zcjduepqs5fchz772c7xtaj567qxphd56vusp44s2kvdr875peyvdt0wtejsvzg7q8",
                  "value": {
                    "denom": "uakt",
                    "amount": "9000000"
                  }
                }
              }
            ],
            "fee": {
              "amount": [],
              "gas": "200000"
            },
            "signatures": [
              {
                "pub_key": {
                  "type": "tendermint/PubKeySecp256k1",
                  "value": "AlJXkpQT6oVAaXm/FFm/r5FgGQ+qgGFoouyFGweviOO1"
                },
                "signature": "iWaaYw2+7tGnoavBH7ZrPsZl/ye4om30Ft4r91JtLjZE7ycyL7fSd+T2YlMibEv7kZM2JndkjPex60u2MiUOXw=="
              }
            ],
            "memo": "0519098c91a23b00c33d47a53e069e9470a3e736@10.0.1.9:26656"
          }
        }
      ]
=======
    "staking": {
      "params": {
        "unbonding_time": "1814400000000000",
        "max_validators": 150,
        "max_entries": 7,
        "historical_entries": 0,
        "bond_denom": "uakt"
      },
      "last_total_power": "0",
      "last_validator_powers": null,
      "validators": null,
      "delegations": null,
      "unbonding_delegations": null,
      "redelegations": null,
      "exported": false
    },
    "market": {
      "orders": null,
      "leases": null
    },
    "slashing": {
      "params": {
        "signed_blocks_window": "100",
        "min_signed_per_window": "0.500000000000000000",
        "downtime_jail_duration": "600000000000",
        "slash_fraction_double_sign": "0.050000000000000000",
        "slash_fraction_downtime": "0.010000000000000000"
      },
      "signing_infos": {},
      "missed_blocks": {}
    },
    "provider": {
      "providers": null
    },
    "deployment": {
      "deployments": null
>>>>>>> cbdaf6f7
    }
  }
}<|MERGE_RESOLUTION|>--- conflicted
+++ resolved
@@ -19,18 +19,6 @@
   },
   "app_hash": "",
   "app_state": {
-<<<<<<< HEAD
-    "slashing": {
-      "params": {
-        "signed_blocks_window": "100",
-        "min_signed_per_window": "0.500000000000000000",
-        "downtime_jail_duration": "600000000000",
-        "slash_fraction_double_sign": "0.050000000000000000",
-        "slash_fraction_downtime": "0.010000000000000000"
-      },
-      "signing_infos": {},
-      "missed_blocks": {}
-=======
     "gov": {
       "starting_proposal_id": "1",
       "deposits": null,
@@ -74,7 +62,6 @@
       "validator_current_rewards": [],
       "delegator_starting_infos": [],
       "validator_slash_events": []
->>>>>>> cbdaf6f7
     },
     "crisis": {
       "constant_fee": {
@@ -82,40 +69,8 @@
         "amount": "1000"
       }
     },
-<<<<<<< HEAD
-    "mint": {
-      "minter": {
-        "inflation": "0.130000000000000000",
-        "annual_provisions": "0.000000000000000000"
-      },
-      "params": {
-        "mint_denom": "uakt",
-        "inflation_rate_change": "0.130000000000000000",
-        "inflation_max": "0.200000000000000000",
-        "inflation_min": "0.070000000000000000",
-        "goal_bonded": "0.670000000000000000",
-        "blocks_per_year": "6311520"
-      }
-    },
-    "staking": {
-      "params": {
-        "unbonding_time": "1814400000000000",
-        "max_validators": 100,
-        "max_entries": 7,
-        "historical_entries": 0,
-        "bond_denom": "uakt"
-      },
-      "last_total_power": "0",
-      "last_validator_powers": null,
-      "validators": null,
-      "delegations": null,
-      "unbonding_delegations": null,
-      "redelegations": null,
-      "exported": false
-=======
     "supply": {
       "supply": []
->>>>>>> cbdaf6f7
     },
     "auth": {
       "params": {
@@ -5360,1467 +5315,7 @@
         {
           "type": "cosmos-sdk/StdTx",
           "value": {
-<<<<<<< HEAD
-            "address": "akash1lq8th6h20vftfw748f67nzkwztqwf8tjxnjtwd",
-            "coins": [
-              {
-                "denom": "uakt",
-                "amount": "10000000"
-              }
-            ],
-            "public_key": "akashpub1addwnpepqff90y55z04g2srf0xl3gkdl47gkqxg042qxz69zajz3kpa03r3m222zllp",
-            "account_number": 0,
-            "sequence": 0
-          }
-        },
-        {
-          "type": "cosmos-sdk/Account",
-          "value": {
-            "address": "akash13ecz2gwv37k5elcmgvjvtckz0hc3qeshcxsz5v",
-            "coins": [
-              {
-                "denom": "uakt",
-                "amount": "10000000"
-              }
-            ],
-            "public_key": "",
-            "account_number": 0,
-            "sequence": 0
-          }
-        },
-        {
-          "type": "cosmos-sdk/Account",
-          "value": {
-            "address": "akash1lklata9zlvw9nw0dn4awf23qdcz5f7nysr3smu",
-            "coins": [
-              {
-                "denom": "uakt",
-                "amount": "10000000"
-              }
-            ],
-            "public_key": "",
-            "account_number": 0,
-            "sequence": 0
-          }
-        },
-        {
-          "type": "cosmos-sdk/Account",
-          "value": {
-            "address": "akash1zq96fn7etffj3aw7pfcxnuv6qm0uepqewwkmc7",
-            "coins": [
-              {
-                "denom": "uakt",
-                "amount": "10000000"
-              }
-            ],
-            "public_key": "",
-            "account_number": 0,
-            "sequence": 0
-          }
-        },
-        {
-          "type": "cosmos-sdk/Account",
-          "value": {
-            "address": "akash1ctkmdgv2dznc8090jjwfqkm3qaxuugnlly49a5",
-            "coins": [
-              {
-                "denom": "uakt",
-                "amount": "10000000"
-              }
-            ],
-            "public_key": "",
-            "account_number": 0,
-            "sequence": 0
-          }
-        },
-        {
-          "type": "cosmos-sdk/Account",
-          "value": {
-            "address": "akash1htn7qxhassswa4lu4d0r4vwszgt53djme0jg4h",
-            "coins": [
-              {
-                "denom": "uakt",
-                "amount": "10000000"
-              }
-            ],
-            "public_key": "",
-            "account_number": 0,
-            "sequence": 0
-          }
-        },
-        {
-          "type": "cosmos-sdk/Account",
-          "value": {
-            "address": "akash1f2d64pnm4k7z7k0xlh7d8r8pq7a7ypmmllha8v",
-            "coins": [
-              {
-                "denom": "uakt",
-                "amount": "10000000"
-              }
-            ],
-            "public_key": "",
-            "account_number": 0,
-            "sequence": 0
-          }
-        },
-        {
-          "type": "cosmos-sdk/Account",
-          "value": {
-            "address": "akash1a5m0cpa9fruzdfjlgth665z55d34gylgf60nrd",
-            "coins": [
-              {
-                "denom": "uakt",
-                "amount": "10000000"
-              }
-            ],
-            "public_key": "",
-            "account_number": 0,
-            "sequence": 0
-          }
-        },
-        {
-          "type": "cosmos-sdk/Account",
-          "value": {
-            "address": "akash1xm6ru486uvs07n3d3fnjsxwcj6ju9ktp4hssmm",
-            "coins": [
-              {
-                "denom": "uakt",
-                "amount": "10000000"
-              }
-            ],
-            "public_key": "",
-            "account_number": 0,
-            "sequence": 0
-          }
-        },
-        {
-          "type": "cosmos-sdk/Account",
-          "value": {
-            "address": "akash1ecjr8e7ammcmwfes4t33ceza8mt3yvv3ahpj7u",
-            "coins": [
-              {
-                "denom": "uakt",
-                "amount": "10000000"
-              }
-            ],
-            "public_key": "",
-            "account_number": 0,
-            "sequence": 0
-          }
-        },
-        {
-          "type": "cosmos-sdk/Account",
-          "value": {
-            "address": "akash1nmjnkpnnzs792lgfa0h2uyeu8cqh4q4zuz0slk",
-            "coins": [
-              {
-                "denom": "uakt",
-                "amount": "10000000"
-              }
-            ],
-            "public_key": "",
-            "account_number": 0,
-            "sequence": 0
-          }
-        },
-        {
-          "type": "cosmos-sdk/Account",
-          "value": {
-            "address": "akash165de5q0n5fwwzuz8n7m9fnz8jg7hefce5r37mc",
-            "coins": [
-              {
-                "denom": "uakt",
-                "amount": "10000000"
-              }
-            ],
-            "public_key": "",
-            "account_number": 0,
-            "sequence": 0
-          }
-        },
-        {
-          "type": "cosmos-sdk/Account",
-          "value": {
-            "address": "akash18er7ddkyz8nv8vjq6a0sg2k37yvd8ttunnvekh",
-            "coins": [
-              {
-                "denom": "uakt",
-                "amount": "10000000"
-              }
-            ],
-            "public_key": "",
-            "account_number": 0,
-            "sequence": 0
-          }
-        },
-        {
-          "type": "cosmos-sdk/Account",
-          "value": {
-            "address": "akash1easdmf70lnrxr0vk4g7grq98rxn7sfne0p9ck3",
-            "coins": [
-              {
-                "denom": "uakt",
-                "amount": "10000000"
-              }
-            ],
-            "public_key": "",
-            "account_number": 0,
-            "sequence": 0
-          }
-        },
-        {
-          "type": "cosmos-sdk/Account",
-          "value": {
-            "address": "akash1aq6qf276ery0c2djmpseuqapqhjeue4p368s6j",
-            "coins": [
-              {
-                "denom": "uakt",
-                "amount": "10000000"
-              }
-            ],
-            "public_key": "",
-            "account_number": 0,
-            "sequence": 0
-          }
-        },
-        {
-          "type": "cosmos-sdk/Account",
-          "value": {
-            "address": "akash1jup44d9sc2vdxnpv5l8f5lvxmx6wuwacvj3m6a",
-            "coins": [
-              {
-                "denom": "uakt",
-                "amount": "10000000"
-              }
-            ],
-            "public_key": "",
-            "account_number": 0,
-            "sequence": 0
-          }
-        },
-        {
-          "type": "cosmos-sdk/Account",
-          "value": {
-            "address": "akash1qvjsgpx9pwre8xq3wza4cg25t7ufv77xl6pkx2",
-            "coins": [
-              {
-                "denom": "uakt",
-                "amount": "10000000"
-              }
-            ],
-            "public_key": "",
-            "account_number": 0,
-            "sequence": 0
-          }
-        },
-        {
-          "type": "cosmos-sdk/Account",
-          "value": {
-            "address": "akash1466en7px95fraq5dh92924h85vjyllkym3uwcc",
-            "coins": [
-              {
-                "denom": "uakt",
-                "amount": "10000000"
-              }
-            ],
-            "public_key": "",
-            "account_number": 0,
-            "sequence": 0
-          }
-        },
-        {
-          "type": "cosmos-sdk/Account",
-          "value": {
-            "address": "akash1pc0xst3r5tuh6lkcsy3rtawk7wnqa8k8msdxet",
-            "coins": [
-              {
-                "denom": "uakt",
-                "amount": "10000000"
-              }
-            ],
-            "public_key": "",
-            "account_number": 0,
-            "sequence": 0
-          }
-        },
-        {
-          "type": "cosmos-sdk/Account",
-          "value": {
-            "address": "akash1ajqsyvdzl06p8nsn47fk9t906dhxg3jsup2hhu",
-            "coins": [
-              {
-                "denom": "uakt",
-                "amount": "10000000"
-              }
-            ],
-            "public_key": "",
-            "account_number": 0,
-            "sequence": 0
-          }
-        },
-        {
-          "type": "cosmos-sdk/Account",
-          "value": {
-            "address": "akash1t8hmyjr0rf99pfs8wgsda9cr74m7pklrnrn026",
-            "coins": [
-              {
-                "denom": "uakt",
-                "amount": "10000000"
-              }
-            ],
-            "public_key": "",
-            "account_number": 0,
-            "sequence": 0
-          }
-        },
-        {
-          "type": "cosmos-sdk/Account",
-          "value": {
-            "address": "akash1qng4jhdjc97c9nw62qzt9qn9ntvd44lmm23jee",
-            "coins": [
-              {
-                "denom": "uakt",
-                "amount": "10000000"
-              }
-            ],
-            "public_key": "",
-            "account_number": 0,
-            "sequence": 0
-          }
-        },
-        {
-          "type": "cosmos-sdk/Account",
-          "value": {
-            "address": "akash1zafuwpreasxnyanw9au7d8tlrs8rfj6zyqv7um",
-            "coins": [
-              {
-                "denom": "uakt",
-                "amount": "10000000"
-              }
-            ],
-            "public_key": "",
-            "account_number": 0,
-            "sequence": 0
-          }
-        },
-        {
-          "type": "cosmos-sdk/Account",
-          "value": {
-            "address": "akash16wy6yxemznjln5a36qpu2zff4mkt8m9zl0azva",
-            "coins": [
-              {
-                "denom": "uakt",
-                "amount": "10000000"
-              }
-            ],
-            "public_key": "",
-            "account_number": 0,
-            "sequence": 0
-          }
-        },
-        {
-          "type": "cosmos-sdk/Account",
-          "value": {
-            "address": "akash1gzlw8tuztutvjmja6cel4dewx3xpss7wj0tg9r",
-            "coins": [
-              {
-                "denom": "uakt",
-                "amount": "10000000"
-              }
-            ],
-            "public_key": "",
-            "account_number": 0,
-            "sequence": 0
-          }
-        },
-        {
-          "type": "cosmos-sdk/Account",
-          "value": {
-            "address": "akash190v7vmnh8cqm4cl09jf0j248z468w7825c6qkn",
-            "coins": [
-              {
-                "denom": "uakt",
-                "amount": "10000000"
-              }
-            ],
-            "public_key": "",
-            "account_number": 0,
-            "sequence": 0
-          }
-        },
-        {
-          "type": "cosmos-sdk/Account",
-          "value": {
-            "address": "akash1hme3yu8c93jnhv74mcht7agwe5thp8qpzlw0ec",
-            "coins": [
-              {
-                "denom": "uakt",
-                "amount": "10000000"
-              }
-            ],
-            "public_key": "",
-            "account_number": 0,
-            "sequence": 0
-          }
-        },
-        {
-          "type": "cosmos-sdk/Account",
-          "value": {
-            "address": "akash18hgrtvt5uckl4pm88d6vavygavw67n2t74g45t",
-            "coins": [
-              {
-                "denom": "uakt",
-                "amount": "10000000"
-              }
-            ],
-            "public_key": "",
-            "account_number": 0,
-            "sequence": 0
-          }
-        },
-        {
-          "type": "cosmos-sdk/Account",
-          "value": {
-            "address": "akash1uefyvs83f98ekhrdkg57m8vulapfgpqh0ufvm3",
-            "coins": [
-              {
-                "denom": "uakt",
-                "amount": "10000000"
-              }
-            ],
-            "public_key": "",
-            "account_number": 0,
-            "sequence": 0
-          }
-        },
-        {
-          "type": "cosmos-sdk/Account",
-          "value": {
-            "address": "akash15nfzgcs8upfz0586prlt67m9xfe0gkz8mj5tww",
-            "coins": [
-              {
-                "denom": "uakt",
-                "amount": "10000000"
-              }
-            ],
-            "public_key": "",
-            "account_number": 0,
-            "sequence": 0
-          }
-        },
-        {
-          "type": "cosmos-sdk/Account",
-          "value": {
-            "address": "akash13hvvnwwlfxluaseghud7g26auv5gahl6jtqp40",
-            "coins": [
-              {
-                "denom": "uakt",
-                "amount": "10000000"
-              }
-            ],
-            "public_key": "",
-            "account_number": 0,
-            "sequence": 0
-          }
-        },
-        {
-          "type": "cosmos-sdk/Account",
-          "value": {
-            "address": "akash1u73246c7ze0wh54z083pfdmpm8dms9ttsnczzs",
-            "coins": [
-              {
-                "denom": "uakt",
-                "amount": "10000000"
-              }
-            ],
-            "public_key": "",
-            "account_number": 0,
-            "sequence": 0
-          }
-        },
-        {
-          "type": "cosmos-sdk/Account",
-          "value": {
-            "address": "akash1xgyppnk57cukzre6emp3gzumqx0x53hh3rllts",
-            "coins": [
-              {
-                "denom": "uakt",
-                "amount": "10000000"
-              }
-            ],
-            "public_key": "",
-            "account_number": 0,
-            "sequence": 0
-          }
-        },
-        {
-          "type": "cosmos-sdk/Account",
-          "value": {
-            "address": "akash1lwk3e88n6psqqfw68pamkv5m9xveutkv58d5af",
-            "coins": [
-              {
-                "denom": "uakt",
-                "amount": "10000000"
-              }
-            ],
-            "public_key": "",
-            "account_number": 0,
-            "sequence": 0
-          }
-        },
-        {
-          "type": "cosmos-sdk/Account",
-          "value": {
-            "address": "akash12fe7xt8m9g8knsyd3ewrujgw7pulzd7ddwqk4v",
-            "coins": [
-              {
-                "denom": "uakt",
-                "amount": "10000000"
-              }
-            ],
-            "public_key": "",
-            "account_number": 0,
-            "sequence": 0
-          }
-        },
-        {
-          "type": "cosmos-sdk/Account",
-          "value": {
-            "address": "akash1zrt6s4f20a75skwg3qwcsy60nkrvt60aat24q7",
-            "coins": [
-              {
-                "denom": "uakt",
-                "amount": "10000000"
-              }
-            ],
-            "public_key": "",
-            "account_number": 0,
-            "sequence": 0
-          }
-        },
-        {
-          "type": "cosmos-sdk/Account",
-          "value": {
-            "address": "akash12dx7h6u93y4wtvsr5rejvypr9tmkgxml9nqjxr",
-            "coins": [
-              {
-                "denom": "uakt",
-                "amount": "10000000"
-              }
-            ],
-            "public_key": "",
-            "account_number": 0,
-            "sequence": 0
-          }
-        },
-        {
-          "type": "cosmos-sdk/Account",
-          "value": {
-            "address": "akash1q73dt6668xatn7yyyus9mdrg2mp76dawgwmd2v",
-            "coins": [
-              {
-                "denom": "uakt",
-                "amount": "10000000"
-              }
-            ],
-            "public_key": "",
-            "account_number": 0,
-            "sequence": 0
-          }
-        },
-        {
-          "type": "cosmos-sdk/Account",
-          "value": {
-            "address": "akash18dc7en6pdnyca3jf8ljp2ljn9lakcmpk2yrd45",
-            "coins": [
-              {
-                "denom": "uakt",
-                "amount": "10000000"
-              }
-            ],
-            "public_key": "",
-            "account_number": 0,
-            "sequence": 0
-          }
-        },
-        {
-          "type": "cosmos-sdk/Account",
-          "value": {
-            "address": "akash1h26lru7je2njcs4uulpj5jg0ffqcnpfewlpkx2",
-            "coins": [
-              {
-                "denom": "uakt",
-                "amount": "10000000"
-              }
-            ],
-            "public_key": "",
-            "account_number": 0,
-            "sequence": 0
-          }
-        },
-        {
-          "type": "cosmos-sdk/Account",
-          "value": {
-            "address": "akash1gcza0qc3jdpaaurz6u8y50m4f379uwl7yzk7ru",
-            "coins": [
-              {
-                "denom": "uakt",
-                "amount": "10000000"
-              }
-            ],
-            "public_key": "",
-            "account_number": 0,
-            "sequence": 0
-          }
-        },
-        {
-          "type": "cosmos-sdk/Account",
-          "value": {
-            "address": "akash18qn6eh33x4w9nm2nh3qjsx0t28evjd8eflx5um",
-            "coins": [
-              {
-                "denom": "uakt",
-                "amount": "10000000"
-              }
-            ],
-            "public_key": "",
-            "account_number": 0,
-            "sequence": 0
-          }
-        },
-        {
-          "type": "cosmos-sdk/Account",
-          "value": {
-            "address": "akash14h06rax8ptd6wfc9z5vjzr7390svmx4p2r2z83",
-            "coins": [
-              {
-                "denom": "uakt",
-                "amount": "10000000"
-              }
-            ],
-            "public_key": "",
-            "account_number": 0,
-            "sequence": 0
-          }
-        },
-        {
-          "type": "cosmos-sdk/Account",
-          "value": {
-            "address": "akash1uzqjfmlcajwj44ars9gc4m4un7chkc32wdalxe",
-            "coins": [
-              {
-                "denom": "uakt",
-                "amount": "10000000"
-              }
-            ],
-            "public_key": "",
-            "account_number": 0,
-            "sequence": 0
-          }
-        },
-        {
-          "type": "cosmos-sdk/Account",
-          "value": {
-            "address": "akash1d6asf5ttzy8l6jrvxc9up4u4tvvhgn7nz3zk9a",
-            "coins": [
-              {
-                "denom": "uakt",
-                "amount": "10000000"
-              }
-            ],
-            "public_key": "",
-            "account_number": 0,
-            "sequence": 0
-          }
-        },
-        {
-          "type": "cosmos-sdk/Account",
-          "value": {
-            "address": "akash1h58c2gtg5qhd0len4mjymlgnurw6z9xwylg788",
-            "coins": [
-              {
-                "denom": "uakt",
-                "amount": "10000000"
-              }
-            ],
-            "public_key": "",
-            "account_number": 0,
-            "sequence": 0
-          }
-        },
-        {
-          "type": "cosmos-sdk/Account",
-          "value": {
-            "address": "akash1zt5xm9vl9myutyl9nxt4fwp0h6v4kxrqnt25g4",
-            "coins": [
-              {
-                "denom": "uakt",
-                "amount": "10000000"
-              }
-            ],
-            "public_key": "",
-            "account_number": 0,
-            "sequence": 0
-          }
-        },
-        {
-          "type": "cosmos-sdk/Account",
-          "value": {
-            "address": "akash1uvwh7hrh8w8xdjll20a0at8qlqnh3nx6nu2c6n",
-            "coins": [
-              {
-                "denom": "uakt",
-                "amount": "10000000"
-              }
-            ],
-            "public_key": "",
-            "account_number": 0,
-            "sequence": 0
-          }
-        },
-        {
-          "type": "cosmos-sdk/Account",
-          "value": {
-            "address": "akash103fx7gwqeg26fghmexca2cldrl9j2g8w8j90vc",
-            "coins": [
-              {
-                "denom": "uakt",
-                "amount": "10000000"
-              }
-            ],
-            "public_key": "",
-            "account_number": 0,
-            "sequence": 0
-          }
-        },
-        {
-          "type": "cosmos-sdk/Account",
-          "value": {
-            "address": "akash1pdhzvl6gly6fhd9srtfhshruvsy9qmes9ks88m",
-            "coins": [
-              {
-                "denom": "uakt",
-                "amount": "10000000"
-              }
-            ],
-            "public_key": "",
-            "account_number": 0,
-            "sequence": 0
-          }
-        },
-        {
-          "type": "cosmos-sdk/Account",
-          "value": {
-            "address": "akash1dc0rqqhw6ppnyqrh9wdrd2va5fmuwjcnxxs097",
-            "coins": [
-              {
-                "denom": "uakt",
-                "amount": "10000000"
-              }
-            ],
-            "public_key": "",
-            "account_number": 0,
-            "sequence": 0
-          }
-        },
-        {
-          "type": "cosmos-sdk/Account",
-          "value": {
-            "address": "akash1eygmu3egm9k5ae6vcfnfg92s5dgf779et9xcyw",
-            "coins": [
-              {
-                "denom": "uakt",
-                "amount": "10000000"
-              }
-            ],
-            "public_key": "",
-            "account_number": 0,
-            "sequence": 0
-          }
-        },
-        {
-          "type": "cosmos-sdk/Account",
-          "value": {
-            "address": "akash19jv823cgjd2f7rdush2mvprs6y7fv3f5rk6rs7",
-            "coins": [
-              {
-                "denom": "uakt",
-                "amount": "10000000"
-              }
-            ],
-            "public_key": "",
-            "account_number": 0,
-            "sequence": 0
-          }
-        },
-        {
-          "type": "cosmos-sdk/Account",
-          "value": {
-            "address": "akash1ggrxpqeaxkjntv8qg499eq62jvzpsarj7x92dv",
-            "coins": [
-              {
-                "denom": "uakt",
-                "amount": "10000000"
-              }
-            ],
-            "public_key": "",
-            "account_number": 0,
-            "sequence": 0
-          }
-        },
-        {
-          "type": "cosmos-sdk/Account",
-          "value": {
-            "address": "akash1e7aq2j8sk4hs8k92kvnfwud0ap4vfry5jt4wae",
-            "coins": [
-              {
-                "denom": "uakt",
-                "amount": "10000000"
-              }
-            ],
-            "public_key": "",
-            "account_number": 0,
-            "sequence": 0
-          }
-        },
-        {
-          "type": "cosmos-sdk/Account",
-          "value": {
-            "address": "akash1gx3azs4fhtmztthmjrsghz20jdyj4ttg6kca49",
-            "coins": [
-              {
-                "denom": "uakt",
-                "amount": "10000000"
-              }
-            ],
-            "public_key": "",
-            "account_number": 0,
-            "sequence": 0
-          }
-        },
-        {
-          "type": "cosmos-sdk/Account",
-          "value": {
-            "address": "akash1pjf4kxeeq2vc8vtg9zmm7e6haac8at70f7630g",
-            "coins": [
-              {
-                "denom": "uakt",
-                "amount": "10000000"
-              }
-            ],
-            "public_key": "",
-            "account_number": 0,
-            "sequence": 0
-          }
-        },
-        {
-          "type": "cosmos-sdk/Account",
-          "value": {
-            "address": "akash1jmapgxqkcq6z704k4sasmnjzyqk4yu0hcevxyz",
-            "coins": [
-              {
-                "denom": "uakt",
-                "amount": "10000000"
-              }
-            ],
-            "public_key": "",
-            "account_number": 0,
-            "sequence": 0
-          }
-        },
-        {
-          "type": "cosmos-sdk/Account",
-          "value": {
-            "address": "akash1qh9hdrl6gwxmuw8c76zryn39ww2ta7xvua3m5k",
-            "coins": [
-              {
-                "denom": "uakt",
-                "amount": "10000000"
-              }
-            ],
-            "public_key": "",
-            "account_number": 0,
-            "sequence": 0
-          }
-        },
-        {
-          "type": "cosmos-sdk/Account",
-          "value": {
-            "address": "akash13znql3asl8aeexhfxyqq4vjtt8r4lq99uqxlg8",
-            "coins": [
-              {
-                "denom": "uakt",
-                "amount": "10000000"
-              }
-            ],
-            "public_key": "",
-            "account_number": 0,
-            "sequence": 0
-          }
-        },
-        {
-          "type": "cosmos-sdk/Account",
-          "value": {
-            "address": "akash1sc503vphx2v33mmq4ce6auh4redqs6qfzn2he5",
-            "coins": [
-              {
-                "denom": "uakt",
-                "amount": "10000000"
-              }
-            ],
-            "public_key": "",
-            "account_number": 0,
-            "sequence": 0
-          }
-        },
-        {
-          "type": "cosmos-sdk/Account",
-          "value": {
-            "address": "akash1ellddzavln2sefg4jjrk9vp49hjvmhwt9ntpg0",
-            "coins": [
-              {
-                "denom": "uakt",
-                "amount": "10000000"
-              }
-            ],
-            "public_key": "",
-            "account_number": 0,
-            "sequence": 0
-          }
-        },
-        {
-          "type": "cosmos-sdk/Account",
-          "value": {
-            "address": "akash1whxqrpfaup97nw0mfecxe4rm4nwy3h3lsqpcy7",
-            "coins": [
-              {
-                "denom": "uakt",
-                "amount": "10000000"
-              }
-            ],
-            "public_key": "",
-            "account_number": 0,
-            "sequence": 0
-          }
-        },
-        {
-          "type": "cosmos-sdk/Account",
-          "value": {
-            "address": "akash1mfudweujyw5jq20rh0p7xw6vaf0yazrlph0fkh",
-            "coins": [
-              {
-                "denom": "uakt",
-                "amount": "10000000"
-              }
-            ],
-            "public_key": "",
-            "account_number": 0,
-            "sequence": 0
-          }
-        },
-        {
-          "type": "cosmos-sdk/Account",
-          "value": {
-            "address": "akash17jsn7wld5pwcfmmxzkzv652xa4zfh94nawc82k",
-            "coins": [
-              {
-                "denom": "uakt",
-                "amount": "10000000"
-              }
-            ],
-            "public_key": "",
-            "account_number": 0,
-            "sequence": 0
-          }
-        },
-        {
-          "type": "cosmos-sdk/Account",
-          "value": {
-            "address": "akash1t998zlstmz5ee7rqvc37y5ukgfye0h0yywlqua",
-            "coins": [
-              {
-                "denom": "uakt",
-                "amount": "10000000"
-              }
-            ],
-            "public_key": "",
-            "account_number": 0,
-            "sequence": 0
-          }
-        },
-        {
-          "type": "cosmos-sdk/Account",
-          "value": {
-            "address": "akash1j5ht0srh0fe59jylzag2xga5y3lmnspyg7zw4c",
-            "coins": [
-              {
-                "denom": "uakt",
-                "amount": "10000000"
-              }
-            ],
-            "public_key": "",
-            "account_number": 0,
-            "sequence": 0
-          }
-        },
-        {
-          "type": "cosmos-sdk/Account",
-          "value": {
-            "address": "akash182uccu3n0g0p4td706m2g9cwcp2uhagegns3r4",
-            "coins": [
-              {
-                "denom": "uakt",
-                "amount": "10000000"
-              }
-            ],
-            "public_key": "",
-            "account_number": 0,
-            "sequence": 0
-          }
-        },
-        {
-          "type": "cosmos-sdk/Account",
-          "value": {
-            "address": "akash1q59qx3aqeqqx60ftzkhc9gv2dq96nr60kxek0q",
-            "coins": [
-              {
-                "denom": "uakt",
-                "amount": "10000000"
-              }
-            ],
-            "public_key": "",
-            "account_number": 0,
-            "sequence": 0
-          }
-        },
-        {
-          "type": "cosmos-sdk/Account",
-          "value": {
-            "address": "akash10wqf989andw3l2p5ew46zdqc9vpguaxt9t7dw9",
-            "coins": [
-              {
-                "denom": "uakt",
-                "amount": "10000000"
-              }
-            ],
-            "public_key": "",
-            "account_number": 0,
-            "sequence": 0
-          }
-        },
-        {
-          "type": "cosmos-sdk/Account",
-          "value": {
-            "address": "akash1lamvg7vsdm50hm82u6ycpnpxzaklf57cn34hct",
-            "coins": [
-              {
-                "denom": "uakt",
-                "amount": "10000000"
-              }
-            ],
-            "public_key": "",
-            "account_number": 0,
-            "sequence": 0
-          }
-        },
-        {
-          "type": "cosmos-sdk/Account",
-          "value": {
-            "address": "akash1hmkrmf9qcknny9ctd392h0zy8r44vvwddye75l",
-            "coins": [
-              {
-                "denom": "uakt",
-                "amount": "10000000"
-              }
-            ],
-            "public_key": "",
-            "account_number": 0,
-            "sequence": 0
-          }
-        },
-        {
-          "type": "cosmos-sdk/Account",
-          "value": {
-            "address": "akash1a3zcxfv2ee7azyh5ksnx3mrzs5wdqshcqgsh30",
-            "coins": [
-              {
-                "denom": "uakt",
-                "amount": "10000000"
-              }
-            ],
-            "public_key": "",
-            "account_number": 0,
-            "sequence": 0
-          }
-        },
-        {
-          "type": "cosmos-sdk/Account",
-          "value": {
-            "address": "akash1tpy6vpckh9ee0456h6qxjcatll45f7s7qyf78d",
-            "coins": [
-              {
-                "denom": "uakt",
-                "amount": "10000000"
-              }
-            ],
-            "public_key": "",
-            "account_number": 0,
-            "sequence": 0
-          }
-        },
-        {
-          "type": "cosmos-sdk/Account",
-          "value": {
-            "address": "akash1fq58acf5qk3v6p0s6cv6pyyx7xyr6p0tyuqn5k",
-            "coins": [
-              {
-                "denom": "uakt",
-                "amount": "10000000"
-              }
-            ],
-            "public_key": "",
-            "account_number": 0,
-            "sequence": 0
-          }
-        },
-        {
-          "type": "cosmos-sdk/Account",
-          "value": {
-            "address": "akash1fuw60j0pa56y65qfv2usymm2a0n2ncc2egz45r",
-            "coins": [
-              {
-                "denom": "uakt",
-                "amount": "10000000"
-              }
-            ],
-            "public_key": "",
-            "account_number": 0,
-            "sequence": 0
-          }
-        },
-        {
-          "type": "cosmos-sdk/Account",
-          "value": {
-            "address": "akash179y22jxz72ltul387h5xfnlvtmwxpn5w9hyqn4",
-            "coins": [
-              {
-                "denom": "uakt",
-                "amount": "10000000"
-              }
-            ],
-            "public_key": "",
-            "account_number": 0,
-            "sequence": 0
-          }
-        },
-        {
-          "type": "cosmos-sdk/Account",
-          "value": {
-            "address": "akash1lgs9y7unv58quetm849g3fmvtrgtqlw48rzadt",
-            "coins": [
-              {
-                "denom": "uakt",
-                "amount": "10000000"
-              }
-            ],
-            "public_key": "",
-            "account_number": 0,
-            "sequence": 0
-          }
-        },
-        {
-          "type": "cosmos-sdk/Account",
-          "value": {
-            "address": "akash13nhlv0q6p70ez3ye0gfn6cmu008yeq3wh65q8w",
-            "coins": [
-              {
-                "denom": "uakt",
-                "amount": "10000000"
-              }
-            ],
-            "public_key": "",
-            "account_number": 0,
-            "sequence": 0
-          }
-        },
-        {
-          "type": "cosmos-sdk/Account",
-          "value": {
-            "address": "akash1nxsdzy2hppw6slpxg0yz2mvrtas0sdhsfwgevx",
-            "coins": [
-              {
-                "denom": "uakt",
-                "amount": "10000000"
-              }
-            ],
-            "public_key": "",
-            "account_number": 0,
-            "sequence": 0
-          }
-        },
-        {
-          "type": "cosmos-sdk/Account",
-          "value": {
-            "address": "akash1ajwgzhgk7wawtgevtxk207ye65j3km8lvdcf5p",
-            "coins": [
-              {
-                "denom": "uakt",
-                "amount": "10000000"
-              }
-            ],
-            "public_key": "",
-            "account_number": 0,
-            "sequence": 0
-          }
-        },
-        {
-          "type": "cosmos-sdk/Account",
-          "value": {
-            "address": "akash1rq7x7xxjn2g882cgcvnrlsxngr66rw05r9yymp",
-            "coins": [
-              {
-                "denom": "uakt",
-                "amount": "10000000"
-              }
-            ],
-            "public_key": "",
-            "account_number": 0,
-            "sequence": 0
-          }
-        },
-        {
-          "type": "cosmos-sdk/Account",
-          "value": {
-            "address": "akash1ch465l60ysfsrw70yuf5xs0ng5jt3gdqw7zvpa",
-            "coins": [
-              {
-                "denom": "uakt",
-                "amount": "10000000"
-              }
-            ],
-            "public_key": "",
-            "account_number": 0,
-            "sequence": 0
-          }
-        },
-        {
-          "type": "cosmos-sdk/Account",
-          "value": {
-            "address": "akash16zdjkcqs77f4kq9e4fhdwkl5cjlu768nx62wc9",
-            "coins": [
-              {
-                "denom": "uakt",
-                "amount": "10000000"
-              }
-            ],
-            "public_key": "",
-            "account_number": 0,
-            "sequence": 0
-          }
-        },
-        {
-          "type": "cosmos-sdk/Account",
-          "value": {
-            "address": "akash1xzxf5tsdmgq2le77jhyc2yl0gfhy36jp393nca",
-            "coins": [
-              {
-                "denom": "uakt",
-                "amount": "10000000"
-              }
-            ],
-            "public_key": "",
-            "account_number": 0,
-            "sequence": 0
-          }
-        },
-        {
-          "type": "cosmos-sdk/Account",
-          "value": {
-            "address": "akash1gtst6nlalc6ufre69uymfv5twf2x2ej56m39hf",
-            "coins": [
-              {
-                "denom": "uakt",
-                "amount": "10000000"
-              }
-            ],
-            "public_key": "",
-            "account_number": 0,
-            "sequence": 0
-          }
-        },
-        {
-          "type": "cosmos-sdk/Account",
-          "value": {
-            "address": "akash1luknjf4vn9kvnhjmc7j74ky9whv6fgpssasw0w",
-            "coins": [
-              {
-                "denom": "uakt",
-                "amount": "10000000"
-              }
-            ],
-            "public_key": "",
-            "account_number": 0,
-            "sequence": 0
-          }
-        },
-        {
-          "type": "cosmos-sdk/Account",
-          "value": {
-            "address": "akash17n7u6hfpwtmj7l2nylgzaax47ehreztg2003a7",
-            "coins": [
-              {
-                "denom": "uakt",
-                "amount": "10000000"
-              }
-            ],
-            "public_key": "",
-            "account_number": 0,
-            "sequence": 0
-          }
-        },
-        {
-          "type": "cosmos-sdk/Account",
-          "value": {
-            "address": "akash1xt4wlqaayla7w4dt07y3346chgsgd28meyd0tp",
-            "coins": [
-              {
-                "denom": "uakt",
-                "amount": "10000000"
-              }
-            ],
-            "public_key": "",
-            "account_number": 0,
-            "sequence": 0
-          }
-        },
-        {
-          "type": "cosmos-sdk/Account",
-          "value": {
-            "address": "akash1n3m2899t9d7x6gn238hw9sv46qlxp9kmgtn0yv",
-            "coins": [
-              {
-                "denom": "uakt",
-                "amount": "10000000"
-              }
-            ],
-            "public_key": "",
-            "account_number": 0,
-            "sequence": 0
-          }
-        },
-        {
-          "type": "cosmos-sdk/Account",
-          "value": {
-            "address": "akash1nljck30x4jzv5py58szlmfs0v7x4tz6gfnxtpw",
-            "coins": [
-              {
-                "denom": "uakt",
-                "amount": "10000000"
-              }
-            ],
-            "public_key": "",
-            "account_number": 0,
-            "sequence": 0
-          }
-        },
-        {
-          "type": "cosmos-sdk/Account",
-          "value": {
-            "address": "akash18meznk9a55kan3kd5y30c7t86enj70lzxyul8n",
-            "coins": [
-              {
-                "denom": "uakt",
-                "amount": "10000000"
-              }
-            ],
-            "public_key": "",
-            "account_number": 0,
-            "sequence": 0
-          }
-        },
-        {
-          "type": "cosmos-sdk/Account",
-          "value": {
-            "address": "akash1qu9rp7rxm8l5trjqlagch92ymlx5r9hfwauxt6",
-            "coins": [
-              {
-                "denom": "uakt",
-                "amount": "10000000"
-              }
-            ],
-            "public_key": "",
-            "account_number": 0,
-            "sequence": 0
-          }
-        },
-        {
-          "type": "cosmos-sdk/Account",
-          "value": {
-            "address": "akash1cu02q9d99knztjphf5kg44t94ayev6pghvph0t",
-            "coins": [
-              {
-                "denom": "uakt",
-                "amount": "10000000"
-              }
-            ],
-            "public_key": "",
-            "account_number": 0,
-            "sequence": 0
-          }
-        },
-        {
-          "type": "cosmos-sdk/Account",
-          "value": {
-            "address": "akash1ex9lp0dtjaf250yhuhythxc03eap03p4lf3grx",
-            "coins": [
-              {
-                "denom": "uakt",
-                "amount": "10000000"
-              }
-            ],
-            "public_key": "",
-            "account_number": 0,
-            "sequence": 0
-          }
-        },
-        {
-          "type": "cosmos-sdk/Account",
-          "value": {
-            "address": "akash1t4tpcykydp76p3w664zudekhgl936rjmqtaghg",
-            "coins": [
-              {
-                "denom": "uakt",
-                "amount": "10000000"
-              }
-            ],
-            "public_key": "",
-            "account_number": 0,
-            "sequence": 0
-          }
-        },
-        {
-          "type": "cosmos-sdk/Account",
-          "value": {
-            "address": "akash1vpgevmr5cnp2av7tv0mckl88ufkz46eqq8gx3a",
-            "coins": [
-              {
-                "denom": "uakt",
-                "amount": "10000000"
-              }
-            ],
-            "public_key": "",
-            "account_number": 0,
-            "sequence": 0
-          }
-        },
-        {
-          "type": "cosmos-sdk/Account",
-          "value": {
-            "address": "akash1fn4jzetfdaaesq7cdgejwjgqm3prc5x845ch9s",
-            "coins": [
-=======
-            "msg": [
->>>>>>> cbdaf6f7
+            "msg": [
               {
                 "type": "cosmos-sdk/MsgCreateValidator",
                 "value": {
@@ -7693,163 +6188,6 @@
         }
       ]
     },
-<<<<<<< HEAD
-    "deployment": {
-      "deployments": null
-    },
-    "distribution": {
-      "params": {
-        "community_tax": "0.020000000000000000",
-        "base_proposer_reward": "0.010000000000000000",
-        "bonus_proposer_reward": "0.040000000000000000",
-        "withdraw_addr_enabled": true
-      },
-      "fee_pool": {
-        "community_pool": []
-      },
-      "delegator_withdraw_infos": [],
-      "previous_proposer": "",
-      "outstanding_rewards": [],
-      "validator_accumulated_commissions": [],
-      "validator_historical_rewards": [],
-      "validator_current_rewards": [],
-      "delegator_starting_infos": [],
-      "validator_slash_events": []
-    },
-    "supply": {
-      "supply": []
-    },
-    "provider": {
-      "providers": null
-    },
-    "market": {
-      "orders": null,
-      "leases": null
-    },
-    "params": null,
-    "upgrade": {},
-    "gov": {
-      "starting_proposal_id": "1",
-      "deposits": null,
-      "votes": null,
-      "proposals": null,
-      "deposit_params": {
-        "min_deposit": [
-          {
-            "denom": "uakt",
-            "amount": "10000000"
-          }
-        ],
-        "max_deposit_period": "172800000000000"
-      },
-      "voting_params": {
-        "voting_period": "172800000000000"
-      },
-      "tally_params": {
-        "quorum": "0.334000000000000000",
-        "threshold": "0.500000000000000000",
-        "veto": "0.334000000000000000"
-      }
-    },
-    "bank": {
-      "send_enabled": true
-    },
-    "genutil": {
-      "gentxs": [
-        {
-          "type": "cosmos-sdk/StdTx",
-          "value": {
-            "msg": [
-              {
-                "type": "cosmos-sdk/MsgCreateValidator",
-                "value": {
-                  "description": {
-                    "moniker": "figment",
-                    "identity": "",
-                    "website": "",
-                    "security_contact": "",
-                    "details": ""
-                  },
-                  "commission": {
-                    "rate": "0.100000000000000000",
-                    "max_rate": "0.200000000000000000",
-                    "max_change_rate": "0.010000000000000000"
-                  },
-                  "min_self_delegation": "1",
-                  "delegator_address": "akash13ecz2gwv37k5elcmgvjvtckz0hc3qeshcxsz5v",
-                  "validator_address": "akashvaloper13ecz2gwv37k5elcmgvjvtckz0hc3qeshjy7yyx",
-                  "pubkey": "akashvalconspub1zcjduepqz9yf2kr5an7e0e00gqnnnjevvr0dcr78vnkuhsnacuw38ckxt7vqyvchyu",
-                  "value": {
-                    "denom": "uakt",
-                    "amount": "9000000"
-                  }
-                }
-              }
-            ],
-            "fee": {
-              "amount": [],
-              "gas": "200000"
-            },
-            "signatures": [
-              {
-                "pub_key": {
-                  "type": "tendermint/PubKeySecp256k1",
-                  "value": "Av3EcXO7TQdAPT5jZMKIQQITMS+MbJMIYSAsbisJaA1d"
-                },
-                "signature": "pg9oBaL5T7Eqwyyh8arG9271kciWafpZZFmW9pYBm0lIn0XI12ObNkh5uuXf/0KtCVKAR8pt0y1BV508F9p7LA=="
-              }
-            ],
-            "memo": "bcab3a9d0edda15724db0fb16ecb453569e5bb4e@155.138.131.208:26656"
-          }
-        },
-        {
-          "type": "cosmos-sdk/StdTx",
-          "value": {
-            "msg": [
-              {
-                "type": "cosmos-sdk/MsgCreateValidator",
-                "value": {
-                  "description": {
-                    "moniker": "gosuri",
-                    "identity": "",
-                    "website": "",
-                    "security_contact": "",
-                    "details": ""
-                  },
-                  "commission": {
-                    "rate": "0.100000000000000000",
-                    "max_rate": "0.200000000000000000",
-                    "max_change_rate": "0.010000000000000000"
-                  },
-                  "min_self_delegation": "1",
-                  "delegator_address": "akash1lq8th6h20vftfw748f67nzkwztqwf8tjxnjtwd",
-                  "validator_address": "akashvaloper1lq8th6h20vftfw748f67nzkwztqwf8tjv3ud78",
-                  "pubkey": "akashvalconspub1zcjduepqs5fchz772c7xtaj567qxphd56vusp44s2kvdr875peyvdt0wtejsvzg7q8",
-                  "value": {
-                    "denom": "uakt",
-                    "amount": "9000000"
-                  }
-                }
-              }
-            ],
-            "fee": {
-              "amount": [],
-              "gas": "200000"
-            },
-            "signatures": [
-              {
-                "pub_key": {
-                  "type": "tendermint/PubKeySecp256k1",
-                  "value": "AlJXkpQT6oVAaXm/FFm/r5FgGQ+qgGFoouyFGweviOO1"
-                },
-                "signature": "iWaaYw2+7tGnoavBH7ZrPsZl/ye4om30Ft4r91JtLjZE7ycyL7fSd+T2YlMibEv7kZM2JndkjPex60u2MiUOXw=="
-              }
-            ],
-            "memo": "0519098c91a23b00c33d47a53e069e9470a3e736@10.0.1.9:26656"
-          }
-        }
-      ]
-=======
     "staking": {
       "params": {
         "unbonding_time": "1814400000000000",
@@ -7886,7 +6224,6 @@
     },
     "deployment": {
       "deployments": null
->>>>>>> cbdaf6f7
     }
   }
 }